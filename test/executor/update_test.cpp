//===----------------------------------------------------------------------===//
//
//                         Peloton
//
// delete_test.cpp
//
// Identification: test/executor/delete_test.cpp
//
// Copyright (c) 2015-16, Carnegie Mellon University Database Group
//
//===----------------------------------------------------------------------===//

#include <cstdio>

#include "executor/testing_executor_util.h"
#include <sql/testing_sql_util.h>
#include "common/harness.h"

#include "catalog/catalog.h"
#include "catalog/schema.h"
#include "common/logger.h"
#include "common/statement.h"
#include "concurrency/transaction_context.h"
#include "concurrency/transaction_manager_factory.h"
#include "executor/abstract_executor.h"
#include "executor/create_executor.h"
#include "executor/delete_executor.h"
#include "executor/executor_context.h"
#include "executor/insert_executor.h"
#include "executor/logical_tile.h"
#include "executor/logical_tile_factory.h"
#include "executor/plan_executor.h"
#include "executor/seq_scan_executor.h"
#include "executor/update_executor.h"
#include "expression/abstract_expression.h"
#include "expression/expression_util.h"
#include "optimizer/optimizer.h"
#include "parser/postgresparser.h"
#include "planner/create_plan.h"
#include "planner/delete_plan.h"
#include "planner/insert_plan.h"
#include "planner/plan_util.h"
#include "planner/seq_scan_plan.h"
#include "planner/update_plan.h"
#include "storage/data_table.h"
#include "storage/tile_group_factory.h"
#include "include/traffic_cop/traffic_cop.h"
#include "common/internal_types.h"
#include "type/value.h"
#include "type/value_factory.h"

#include "common/harness.h"
#include "executor/mock_executor.h"

namespace peloton {
namespace test {

//===--------------------------------------------------------------------===//
// Update Tests
//===--------------------------------------------------------------------===//

class UpdateTests : public PelotonTest {};

namespace {

storage::DataTable *CreateTable() {
  const int tuple_count = TESTS_TUPLES_PER_TILEGROUP;
  std::unique_ptr<storage::DataTable> table(TestingExecutorUtil::CreateTable());

  // Schema for first tile group. Vertical partition is 2, 2.
  std::vector<catalog::Schema> schemas1(
      {catalog::Schema({TestingExecutorUtil::GetColumnInfo(0),
                        TestingExecutorUtil::GetColumnInfo(1)}),
       catalog::Schema({TestingExecutorUtil::GetColumnInfo(2),
                        TestingExecutorUtil::GetColumnInfo(3)})});

  // Schema for second tile group. Vertical partition is 1, 3.
  std::vector<catalog::Schema> schemas2(
      {catalog::Schema({TestingExecutorUtil::GetColumnInfo(0)}),
       catalog::Schema({TestingExecutorUtil::GetColumnInfo(1),
                        TestingExecutorUtil::GetColumnInfo(2),
                        TestingExecutorUtil::GetColumnInfo(3)})});

  TestingHarness::GetInstance().GetNextTileGroupId();

  std::map<oid_t, std::pair<oid_t, oid_t>> column_map1;
  column_map1[0] = std::make_pair(0, 0);
  column_map1[1] = std::make_pair(0, 1);
  column_map1[2] = std::make_pair(1, 0);
  column_map1[3] = std::make_pair(1, 1);

  std::map<oid_t, std::pair<oid_t, oid_t>> column_map2;
  column_map2[0] = std::make_pair(0, 0);
  column_map2[1] = std::make_pair(1, 0);
  column_map2[2] = std::make_pair(1, 1);
  column_map2[3] = std::make_pair(1, 2);

  // Create tile groups.
  table->AddTileGroup(std::shared_ptr<storage::TileGroup>(
      storage::TileGroupFactory::GetTileGroup(
          INVALID_OID, INVALID_OID,
          TestingHarness::GetInstance().GetNextTileGroupId(), table.get(),
          schemas1, column_map1, tuple_count)));

  table->AddTileGroup(std::shared_ptr<storage::TileGroup>(
      storage::TileGroupFactory::GetTileGroup(
          INVALID_OID, INVALID_OID,
          TestingHarness::GetInstance().GetNextTileGroupId(), table.get(),
          schemas2, column_map2, tuple_count)));

  TestingExecutorUtil::PopulateTiles(table->GetTileGroup(0), tuple_count);
  TestingExecutorUtil::PopulateTiles(table->GetTileGroup(1), tuple_count);
  TestingExecutorUtil::PopulateTiles(table->GetTileGroup(2), tuple_count);

  return table.release();
}

TEST_F(UpdateTests, MultiColumnUpdates) {
  // Create table.
  std::unique_ptr<storage::DataTable> table(CreateTable());
  //  storage::DataTable* table = CreateTable();
  LOG_INFO("%s", table->GetInfo().c_str());

  // Do a select to get the original values
  //  std::unique_ptr<Statement> statement;
  //  auto& peloton_parser = parser::PostgresParser::GetInstance();
  //  auto select_stmt =
  //      peloton_parser.BuildParseTree("SELECT * FROM test_table LIMIT 1;");
  //  statement->SetPlanTree(
  //      optimizer::SimpleOptimizer::BuildPelotonPlanTree(select_stmt));
  //  std::vector<type::Value> params;
  //  std::vector<ResultType> result;
  //  executor::PlanExecutor::PrintPlan(statement->GetPlanTree().get(), "Plan");
  //
  //  std::vector<int> result_format;
  //  auto tuple_descriptor =
  //      traffic_cop::TrafficCop::GetInstance().GenerateTupleDescriptor(
  //          select_stmt->GetStatement(0));
  //  result_format = std::move(std::vector<int>(tuple_descriptor.size(), 0));
  //  UNUSED_ATTRIBUTE executor::ExecutionResult status =
  //      executor::PlanExecutor::ExecutePlan(statement->GetPlanTree().get(),
  //      params,
  //                                        result, result_format);
  //  LOG_INFO("Statement executed. Result: %s",
  //  ResultTypeToString(status.m_result).c_str());
}

TEST_F(UpdateTests, UpdatingOld) {
  LOG_INFO("Bootstrapping...");
  auto catalog = catalog::Catalog::GetInstance();
  auto &txn_manager = concurrency::TransactionManagerFactory::GetInstance();
  auto txn = txn_manager.BeginTransaction();
  catalog->CreateDatabase(DEFAULT_DB_NAME, txn);
  LOG_INFO("Bootstrapping completed!");

  std::unique_ptr<optimizer::AbstractOptimizer> optimizer(
      new optimizer::Optimizer);
  auto &traffic_cop = tcop::TrafficCop::GetInstance();
  traffic_cop.SetTaskCallback(TestingSQLUtil::UtilTestTaskCallback,
                              &TestingSQLUtil::counter_);
  // Create a table first
  LOG_INFO("Creating a table...");
  auto id_column = catalog::Column(
      type::TypeId::INTEGER, type::Type::GetTypeSize(type::TypeId::INTEGER),
      "dept_id", true);
  catalog::Constraint constraint(ConstraintType::PRIMARY, "con_primary");
  id_column.AddConstraint(constraint);
  auto manager_id_column = catalog::Column(
      type::TypeId::INTEGER, type::Type::GetTypeSize(type::TypeId::INTEGER),
      "manager_id", true);
  auto name_column =
      catalog::Column(type::TypeId::VARCHAR, 32, "dept_name", false);

  std::unique_ptr<catalog::Schema> table_schema(
      new catalog::Schema({id_column, manager_id_column, name_column}));
  std::unique_ptr<executor::ExecutorContext> context(
      new executor::ExecutorContext(txn));
  planner::CreatePlan node("department_table", DEFAULT_DB_NAME,
                           std::move(table_schema), CreateType::TABLE);
  executor::CreateExecutor create_executor(&node, context.get());
  create_executor.Init();
  create_executor.Execute();
  EXPECT_EQ(catalog->GetDatabaseWithName(DEFAULT_DB_NAME, txn)->GetTableCount(),
            1);

  LOG_INFO("Table created!");

  storage::DataTable *table =
      catalog->GetTableWithName(DEFAULT_DB_NAME, "department_table", txn);
  txn_manager.CommitTransaction(txn);

  // Inserting a tuple end-to-end
  txn = txn_manager.BeginTransaction();
  traffic_cop.SetTcopTxnState(txn);

  LOG_INFO("Inserting a tuple...");
  LOG_INFO(
      "Query: INSERT INTO department_table(dept_id,manager_id,dept_name) "
      "VALUES (1,12,'hello_1');");
  std::unique_ptr<Statement> statement;
  statement.reset(new Statement("INSERT",
                                "INSERT INTO "
                                "department_table(dept_id,manager_id,dept_name)"
                                " VALUES (1,12,'hello_1');"));
  auto &peloton_parser = parser::PostgresParser::GetInstance();
  LOG_INFO("Building parse tree...");
  auto insert_stmt = peloton_parser.BuildParseTree(
      "INSERT INTO department_table(dept_id,manager_id,dept_name) VALUES "
      "(1,12,'hello_1');");
  LOG_INFO("Building parse tree completed!");
  LOG_INFO("Building plan tree...");

<<<<<<< HEAD
  statement->SetPlanTree(optimizer->BuildPelotonPlanTree(
      catalog::Catalog::GetInstance(), insert_stmt, DEFAULT_DB_NAME, txn));
=======
  statement->SetPlanTree(
      optimizer->BuildPelotonPlanTree(insert_stmt, DEFAULT_DB_NAME, txn));
>>>>>>> 790e61e6
  LOG_INFO("Building plan tree completed!");
  std::vector<type::Value> params;
  std::vector<ResultValue> result;
  LOG_INFO("Executing plan...\n%s",
           planner::PlanUtil::GetInfo(statement->GetPlanTree().get()).c_str());

  std::vector<int> result_format;
  result_format = std::vector<int>(statement->GetTupleDescriptor().size(), 0);
  TestingSQLUtil::counter_.store(1);
  executor::ExecutionResult status = traffic_cop.ExecuteHelper(
      statement->GetPlanTree(), params, result, result_format);
  if (traffic_cop.GetQueuing()) {
    TestingSQLUtil::ContinueAfterComplete();
    traffic_cop.ExecuteStatementPlanGetResult();
    status = traffic_cop.p_status_;
    traffic_cop.SetQueuing(false);
  }
  LOG_INFO("Statement executed. Result: %s",
           ResultTypeToString(status.m_result).c_str());
  LOG_INFO("Tuple inserted!");
  traffic_cop.CommitQueryHelper();

  LOG_INFO("%s", table->GetInfo().c_str());

  // Now Updating end-to-end
  txn = txn_manager.BeginTransaction();
  traffic_cop.SetTcopTxnState(txn);

  LOG_INFO("Updating a tuple...");
  LOG_INFO(
      "Query: UPDATE department_table SET dept_name = 'CS' WHERE dept_id = 1");
  statement.reset(new Statement(
      "UPDATE",
      "UPDATE department_table SET dept_name = 'CS' WHERE dept_id = 1"));
  LOG_INFO("Building parse tree...");
  auto update_stmt = peloton_parser.BuildParseTree(
      "UPDATE department_table SET dept_name = 'CS' WHERE dept_id = 1");
  LOG_INFO("Building parse tree completed!");
  LOG_INFO("Building plan tree...");

<<<<<<< HEAD
  statement->SetPlanTree(optimizer->BuildPelotonPlanTree(
      catalog::Catalog::GetInstance(), update_stmt, DEFAULT_DB_NAME, txn));
=======
  statement->SetPlanTree(
      optimizer->BuildPelotonPlanTree(update_stmt, DEFAULT_DB_NAME, txn));
>>>>>>> 790e61e6
  LOG_INFO("Building plan tree completed!");
  LOG_INFO("Executing plan...\n%s",
           planner::PlanUtil::GetInfo(statement->GetPlanTree().get()).c_str());
  result_format = std::vector<int>(statement->GetTupleDescriptor().size(), 0);
  TestingSQLUtil::counter_.store(1);
  status = traffic_cop.ExecuteHelper(statement->GetPlanTree(), params, result,
                                     result_format);
  if (traffic_cop.GetQueuing()) {
    TestingSQLUtil::ContinueAfterComplete();
    traffic_cop.ExecuteStatementPlanGetResult();
    status = traffic_cop.p_status_;
    traffic_cop.SetQueuing(false);
  }
  LOG_INFO("Statement executed. Result: %s",
           ResultTypeToString(status.m_result).c_str());
  LOG_INFO("Tuple Updated!");
  traffic_cop.CommitQueryHelper();

  LOG_INFO("%s", table->GetInfo().c_str());

  txn = txn_manager.BeginTransaction();
  traffic_cop.SetTcopTxnState(txn);

  LOG_INFO("Updating another tuple...");
  LOG_INFO(
      "Query: UPDATE department_table SET manager_id = manager_id + 1 WHERE "
      "dept_id = 1");
  statement.reset(new Statement("UPDATE",
                                "UPDATE department_table SET manager_id = "
                                "manager_id + 1 WHERE dept_id = 1"));
  LOG_INFO("Building parse tree...");
  update_stmt = peloton_parser.BuildParseTree(
      "UPDATE department_table SET manager_id = manager_id + 1 WHERE dept_id = "
      "1");
  LOG_INFO("Building parse tree completed!");
  LOG_INFO("Building plan tree...");

<<<<<<< HEAD
  statement->SetPlanTree(optimizer->BuildPelotonPlanTree(
      catalog::Catalog::GetInstance(), update_stmt, DEFAULT_DB_NAME, txn));
=======
  statement->SetPlanTree(
      optimizer->BuildPelotonPlanTree(update_stmt, DEFAULT_DB_NAME, txn));
>>>>>>> 790e61e6
  LOG_INFO("Building plan tree completed!");
  LOG_INFO("Executing plan...\n%s",
           planner::PlanUtil::GetInfo(statement->GetPlanTree().get()).c_str());
  result_format = std::vector<int>(statement->GetTupleDescriptor().size(), 0);
  TestingSQLUtil::counter_.store(1);
  status = traffic_cop.ExecuteHelper(statement->GetPlanTree(), params, result,
                                     result_format);
  if (traffic_cop.GetQueuing()) {
    TestingSQLUtil::ContinueAfterComplete();
    traffic_cop.ExecuteStatementPlanGetResult();
    status = traffic_cop.p_status_;
    traffic_cop.SetQueuing(false);
  }
  LOG_INFO("Statement executed. Result: %s",
           ResultTypeToString(status.m_result).c_str());
  LOG_INFO("Tuple Updated!");
  traffic_cop.CommitQueryHelper();

  LOG_INFO("%s", table->GetInfo().c_str());

  txn = txn_manager.BeginTransaction();
  traffic_cop.SetTcopTxnState(txn);
  LOG_INFO("Updating primary key...");
  LOG_INFO("Query: UPDATE department_table SET dept_id = 2 WHERE dept_id = 1");
  statement.reset(new Statement(
      "UPDATE", "UPDATE department_table SET dept_id = 2 WHERE dept_id = 1"));
  LOG_INFO("Building parse tree...");
  update_stmt = peloton_parser.BuildParseTree(
      "UPDATE department_table SET dept_id = 2 WHERE dept_id = 1");
  LOG_INFO("Building parse tree completed!");
  LOG_INFO("Building plan tree...");
<<<<<<< HEAD
  statement->SetPlanTree(optimizer->BuildPelotonPlanTree(
      catalog::Catalog::GetInstance(), update_stmt, DEFAULT_DB_NAME, txn));
=======
  statement->SetPlanTree(
      optimizer->BuildPelotonPlanTree(update_stmt, DEFAULT_DB_NAME, txn));
>>>>>>> 790e61e6
  LOG_INFO("Building plan tree completed!");
  LOG_INFO("Executing plan...\n%s",
           planner::PlanUtil::GetInfo(statement->GetPlanTree().get()).c_str());
  result_format = std::vector<int>(statement->GetTupleDescriptor().size(), 0);
  TestingSQLUtil::counter_.store(1);
  status = traffic_cop.ExecuteHelper(statement->GetPlanTree(), params, result,
                                     result_format);
  if (traffic_cop.GetQueuing()) {
    TestingSQLUtil::ContinueAfterComplete();
    traffic_cop.ExecuteStatementPlanGetResult();
    status = traffic_cop.p_status_;
    traffic_cop.SetQueuing(false);
  }
  LOG_INFO("Statement executed. Result: %s",
           ResultTypeToString(status.m_result).c_str());
  LOG_INFO("Tuple Updated!");
  traffic_cop.CommitQueryHelper();

  LOG_INFO("%s", table->GetInfo().c_str());

  // Deleting now
  txn = txn_manager.BeginTransaction();
  traffic_cop.SetTcopTxnState(txn);

  LOG_INFO("Deleting a tuple...");
  LOG_INFO("Query: DELETE FROM department_table WHERE dept_name = 'CS'");
  statement.reset(new Statement(
      "DELETE", "DELETE FROM department_table WHERE dept_name = 'CS'"));
  LOG_INFO("Building parse tree...");
  auto delete_stmt = peloton_parser.BuildParseTree(
      "DELETE FROM department_table WHERE dept_name = 'CS'");
  LOG_INFO("Building parse tree completed!");
  LOG_INFO("Building plan tree...");

<<<<<<< HEAD
  statement->SetPlanTree(optimizer->BuildPelotonPlanTree(
      catalog::Catalog::GetInstance(), delete_stmt, DEFAULT_DB_NAME, txn));
=======
  statement->SetPlanTree(
      optimizer->BuildPelotonPlanTree(delete_stmt, DEFAULT_DB_NAME, txn));
>>>>>>> 790e61e6
  LOG_INFO("Building plan tree completed!");
  LOG_INFO("Executing plan...\n%s",
           planner::PlanUtil::GetInfo(statement->GetPlanTree().get()).c_str());
  result_format = std::vector<int>(statement->GetTupleDescriptor().size(), 0);
  TestingSQLUtil::counter_.store(1);
  status = traffic_cop.ExecuteHelper(statement->GetPlanTree(), params, result,
                                     result_format);
  if (traffic_cop.GetQueuing()) {
    TestingSQLUtil::ContinueAfterComplete();
    traffic_cop.ExecuteStatementPlanGetResult();
    status = traffic_cop.p_status_;
    traffic_cop.SetQueuing(false);
  }
  LOG_INFO("Statement executed. Result: %s",
           ResultTypeToString(status.m_result).c_str());
  LOG_INFO("Tuple deleted!");
  traffic_cop.CommitQueryHelper();

  // free the database just created
  txn = txn_manager.BeginTransaction();
  catalog->DropDatabaseWithName(DEFAULT_DB_NAME, txn);
  txn_manager.CommitTransaction(txn);
}
}  // namespace?
}  // namespace test
}  // namespace peloton<|MERGE_RESOLUTION|>--- conflicted
+++ resolved
@@ -210,13 +210,8 @@
   LOG_INFO("Building parse tree completed!");
   LOG_INFO("Building plan tree...");
 
-<<<<<<< HEAD
   statement->SetPlanTree(optimizer->BuildPelotonPlanTree(
       catalog::Catalog::GetInstance(), insert_stmt, DEFAULT_DB_NAME, txn));
-=======
-  statement->SetPlanTree(
-      optimizer->BuildPelotonPlanTree(insert_stmt, DEFAULT_DB_NAME, txn));
->>>>>>> 790e61e6
   LOG_INFO("Building plan tree completed!");
   std::vector<type::Value> params;
   std::vector<ResultValue> result;
@@ -257,13 +252,8 @@
   LOG_INFO("Building parse tree completed!");
   LOG_INFO("Building plan tree...");
 
-<<<<<<< HEAD
   statement->SetPlanTree(optimizer->BuildPelotonPlanTree(
       catalog::Catalog::GetInstance(), update_stmt, DEFAULT_DB_NAME, txn));
-=======
-  statement->SetPlanTree(
-      optimizer->BuildPelotonPlanTree(update_stmt, DEFAULT_DB_NAME, txn));
->>>>>>> 790e61e6
   LOG_INFO("Building plan tree completed!");
   LOG_INFO("Executing plan...\n%s",
            planner::PlanUtil::GetInfo(statement->GetPlanTree().get()).c_str());
@@ -301,13 +291,8 @@
   LOG_INFO("Building parse tree completed!");
   LOG_INFO("Building plan tree...");
 
-<<<<<<< HEAD
   statement->SetPlanTree(optimizer->BuildPelotonPlanTree(
       catalog::Catalog::GetInstance(), update_stmt, DEFAULT_DB_NAME, txn));
-=======
-  statement->SetPlanTree(
-      optimizer->BuildPelotonPlanTree(update_stmt, DEFAULT_DB_NAME, txn));
->>>>>>> 790e61e6
   LOG_INFO("Building plan tree completed!");
   LOG_INFO("Executing plan...\n%s",
            planner::PlanUtil::GetInfo(statement->GetPlanTree().get()).c_str());
@@ -339,13 +324,8 @@
       "UPDATE department_table SET dept_id = 2 WHERE dept_id = 1");
   LOG_INFO("Building parse tree completed!");
   LOG_INFO("Building plan tree...");
-<<<<<<< HEAD
   statement->SetPlanTree(optimizer->BuildPelotonPlanTree(
       catalog::Catalog::GetInstance(), update_stmt, DEFAULT_DB_NAME, txn));
-=======
-  statement->SetPlanTree(
-      optimizer->BuildPelotonPlanTree(update_stmt, DEFAULT_DB_NAME, txn));
->>>>>>> 790e61e6
   LOG_INFO("Building plan tree completed!");
   LOG_INFO("Executing plan...\n%s",
            planner::PlanUtil::GetInfo(statement->GetPlanTree().get()).c_str());
@@ -380,13 +360,8 @@
   LOG_INFO("Building parse tree completed!");
   LOG_INFO("Building plan tree...");
 
-<<<<<<< HEAD
   statement->SetPlanTree(optimizer->BuildPelotonPlanTree(
       catalog::Catalog::GetInstance(), delete_stmt, DEFAULT_DB_NAME, txn));
-=======
-  statement->SetPlanTree(
-      optimizer->BuildPelotonPlanTree(delete_stmt, DEFAULT_DB_NAME, txn));
->>>>>>> 790e61e6
   LOG_INFO("Building plan tree completed!");
   LOG_INFO("Executing plan...\n%s",
            planner::PlanUtil::GetInfo(statement->GetPlanTree().get()).c_str());
