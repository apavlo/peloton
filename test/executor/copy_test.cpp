//===----------------------------------------------------------------------===//
//
//                         Peloton
//
// copy_test.cpp
//
// Identification: test/executor/copy_test.cpp
//
// Copyright (c) 2015-16, Carnegie Mellon University Database Group
//
//===----------------------------------------------------------------------===//

#include <cstdio>
#include <sql/testing_sql_util.h>

#include "catalog/catalog.h"
#include "common/harness.h"
#include "common/logger.h"
#include "common/statement.h"
#include "executor/copy_executor.h"
#include "executor/seq_scan_executor.h"
#include "optimizer/optimizer.h"
#include "optimizer/rule.h"
#include "parser/postgresparser.h"
#include "planner/seq_scan_plan.h"
#include "include/traffic_cop/traffic_cop.h"

#include "gtest/gtest.h"
#include "statistics/testing_stats_util.h"

namespace peloton {
namespace test {

//===--------------------------------------------------------------------===//
// Copy Tests
//===--------------------------------------------------------------------===//

class CopyTests : public PelotonTest {};

TEST_F(CopyTests, Copying) {
  auto catalog = catalog::Catalog::GetInstance();
  auto &txn_manager = concurrency::TransactionManagerFactory::GetInstance();
  auto txn = txn_manager.BeginTransaction();
  catalog->CreateDatabase("emp_db", txn);
  txn_manager.CommitTransaction(txn);

  std::unique_ptr<optimizer::AbstractOptimizer> optimizer(
      new optimizer::Optimizer);
  auto &traffic_cop = tcop::TrafficCop::GetInstance();
  traffic_cop.SetTaskCallback(TestingSQLUtil::UtilTestTaskCallback,
                              &TestingSQLUtil::counter_);

  // Create a table without primary key
  TestingStatsUtil::CreateTable(false);
  txn = txn_manager.BeginTransaction();
  traffic_cop.SetTcopTxnState(txn);
  std::string short_string = "eeeeeeeeee";
  std::string long_string =
      short_string + short_string + short_string + short_string + short_string +
      short_string + short_string + short_string + short_string + short_string +
      short_string + short_string + short_string + short_string + short_string +
      short_string + short_string + short_string;
  std::string escape_string = "eeeeeee,eeeeee,eeeeeee,";

  // Inserting tuples end-to-end
  int num_tuples = 100;
  size_t num_bytes_to_write = 0;
  size_t integer_len = 5;
  size_t default_delimiter_len = 2;
  size_t extra_delimiter_len = 6;
  for (int i = 0; i < num_tuples; i++) {
    // Choose a string and calculate the number of bytes to write
    std::string insert_str;
    if (i % 3 == 0) {
      insert_str = short_string;
    } else if (i % 3 == 1) {
      insert_str = long_string;
    } else {
      insert_str = escape_string;
      num_bytes_to_write += extra_delimiter_len;
    }
    // Including the byte to write delimiters
    num_bytes_to_write +=
        insert_str.length() + integer_len + default_delimiter_len;

    // Execute insert
    auto statement = TestingStatsUtil::GetInsertStmt(12345, insert_str);
    std::vector<type::Value> params;
    std::vector<int> result_format(statement->GetTupleDescriptor().size(), 0);
    std::vector<ResultValue> result;

    TestingSQLUtil::counter_.store(1);
    executor::ExecutionResult status = traffic_cop.ExecuteHelper(
        statement->GetPlanTree(), params, result, result_format);

    if (traffic_cop.GetQueuing()) {
      TestingSQLUtil::ContinueAfterComplete();
      traffic_cop.ExecuteStatementPlanGetResult();
      status = traffic_cop.p_status_;
      traffic_cop.SetQueuing(false);
    }

    EXPECT_EQ(status.m_result, peloton::ResultType::SUCCESS);
    LOG_TRACE("Statement executed. Result: %s",
              ResultTypeToString(status.m_result).c_str());
  }
  LOG_TRACE("Tuples inserted!");
  traffic_cop.CommitQueryHelper();

  // Now Copying end-to-end
  LOG_TRACE("Copying a table...");
  std::string copy_sql =
      "COPY emp_db.department_table TO './copy_output.csv' DELIMITER ',';";
  txn = txn_manager.BeginTransaction();
  LOG_TRACE("Query: %s", copy_sql.c_str());
  std::unique_ptr<Statement> statement(new Statement("COPY", copy_sql));

  LOG_TRACE("Building parse tree...");
  auto &peloton_parser = parser::PostgresParser::GetInstance();
  auto copy_stmt = peloton_parser.BuildParseTree(copy_sql);

  LOG_TRACE("Building plan tree...");
<<<<<<< HEAD
  auto copy_plan = optimizer->BuildPelotonPlanTree(
      catalog::Catalog::GetInstance(), copy_stmt, DEFAULT_DB_NAME, txn);
=======
  auto copy_plan =
      optimizer->BuildPelotonPlanTree(copy_stmt, DEFAULT_DB_NAME, txn);
>>>>>>> 790e61e6
  statement->SetPlanTree(copy_plan);

  LOG_TRACE("Building executor tree...");
  // Build executor tree
  std::unique_ptr<executor::ExecutorContext> context(
      new executor::ExecutorContext(txn));
  auto copy_executor =
      new executor::CopyExecutor(copy_plan.get(), context.get());
  std::unique_ptr<executor::AbstractExecutor> root_executor(copy_executor);
  std::unique_ptr<executor::AbstractExecutor> seq_scan_executor(
      new executor::SeqScanExecutor(copy_plan->GetChildren()[0].get(),
                                    context.get()));
  copy_executor->AddChild(seq_scan_executor.get());

  LOG_TRACE("Executing plan...");
  // Initialize the executor tree
  auto status = root_executor->Init();
  EXPECT_TRUE(status);
  // Execute the tree until we get result tiles from root node
  while (status == true) {
    status = root_executor->Execute();
  }
  // Check the number of bypes written
  EXPECT_EQ(copy_executor->GetTotalBytesWritten(), num_bytes_to_write);
  txn_manager.CommitTransaction(txn);
  // free the database just created
  txn = txn_manager.BeginTransaction();
  catalog->DropDatabaseWithName("emp_db", txn);
  txn_manager.CommitTransaction(txn);
}

}  // namespace test
}  // namespace peloton<|MERGE_RESOLUTION|>--- conflicted
+++ resolved
@@ -120,13 +120,8 @@
   auto copy_stmt = peloton_parser.BuildParseTree(copy_sql);
 
   LOG_TRACE("Building plan tree...");
-<<<<<<< HEAD
   auto copy_plan = optimizer->BuildPelotonPlanTree(
       catalog::Catalog::GetInstance(), copy_stmt, DEFAULT_DB_NAME, txn);
-=======
-  auto copy_plan =
-      optimizer->BuildPelotonPlanTree(copy_stmt, DEFAULT_DB_NAME, txn);
->>>>>>> 790e61e6
   statement->SetPlanTree(copy_plan);
 
   LOG_TRACE("Building executor tree...");
