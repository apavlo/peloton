--- conflicted
+++ resolved
@@ -32,7 +32,6 @@
 class ProjectInfo;
 }
 namespace test {
-<<<<<<< HEAD
 
 storage::DataTable *TransactionTestsUtil::CreateCombinedPrimaryKeyTable() {
   auto id_column = catalog::Column(VALUE_TYPE_INTEGER,
@@ -137,10 +136,7 @@
   return table;
 }
 
-storage::DataTable *TransactionTestsUtil::CreateTable() {
-=======
 storage::DataTable *TransactionTestsUtil::CreateTable(int num_key) {
->>>>>>> 7d03e1bb
   auto id_column = catalog::Column(VALUE_TYPE_INTEGER,
                                    GetTypeSize(VALUE_TYPE_INTEGER), "id", true);
   auto value_column = catalog::Column(
