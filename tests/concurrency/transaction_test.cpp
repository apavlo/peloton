//===----------------------------------------------------------------------===//
//
//                         Peloton
//
// transaction_test.cpp
//
// Identification: tests/concurrency/transaction_test.cpp
//
// Copyright (c) 2015-16, Carnegie Mellon University Database Group
//
//===----------------------------------------------------------------------===//

#include "harness.h"
#include "concurrency/transaction_tests_util.h"

namespace peloton {

namespace test {

//===--------------------------------------------------------------------===//
// Transaction Tests
//===--------------------------------------------------------------------===//

class TransactionTests : public PelotonTest {};

<<<<<<< HEAD
static std::vector<ConcurrencyType> TEST_TYPES = {CONCURRENCY_TYPE_OCC,
                                                  CONCURRENCY_TYPE_2PL};
=======
std::vector<ConcurrencyType> TEST_TYPES = {
    // CONCURRENCY_TYPE_OCC
    CONCURRENCY_TYPE_2PL};
>>>>>>> 45ac9b6b

void TransactionTest(concurrency::TransactionManager *txn_manager) {
  uint64_t thread_id = TestingHarness::GetInstance().GetThreadId();

  for (oid_t txn_itr = 1; txn_itr <= 50; txn_itr++) {
    txn_manager->BeginTransaction();
    if (thread_id % 2 == 0) {
      std::chrono::microseconds sleep_time(1);
      std::this_thread::sleep_for(sleep_time);
    }

    if (txn_itr % 25 != 0) {
      txn_manager->CommitTransaction();
    } else {
      txn_manager->AbortTransaction();
    }
  }
}

<<<<<<< HEAD
=======
void DirtyWriteTest(ConcurrencyType test_type) {
  auto &txn_manager =
      concurrency::TransactionManagerFactory::GetInstance(test_type);
  std::unique_ptr<storage::DataTable> table(
      TransactionTestsUtil::CreateTable());

  {
    TransactionScheduler scheduler(2, table.get(), &txn_manager);
    // T1 updates (0, ?) to (0, 1)
    // T2 updates (0, ?) to (0, 2)
    // T1 commits
    // T2 commits
    scheduler.AddUpdate(0, 0, 1);
    scheduler.AddUpdate(1, 0, 2);
    scheduler.AddCommit(0);
    scheduler.AddCommit(1);

    scheduler.Run();
    auto &schedules = scheduler.schedules;

    // T1 and T2 can't both succeed
    EXPECT_FALSE(schedules[0].txn_result == RESULT_SUCCESS &&
                 schedules[1].txn_result == RESULT_SUCCESS);
    // For MVCC, actually one and only one T should succeed?
    EXPECT_TRUE((schedules[0].txn_result == RESULT_SUCCESS &&
                 schedules[1].txn_result == RESULT_ABORTED) ||
                (schedules[0].txn_result == RESULT_ABORTED &&
                 schedules[1].txn_result == RESULT_SUCCESS));
    schedules.clear();
  }

  {
    TransactionScheduler scheduler(2, table.get(), &txn_manager);

    scheduler.AddUpdate(0, 0, 1);
    scheduler.AddUpdate(1, 0, 2);
    scheduler.AddCommit(1);
    scheduler.AddCommit(0);

    scheduler.Run();
    auto &schedules = scheduler.schedules;

    // T1 and T2 can't both succeed
    EXPECT_FALSE(schedules[0].txn_result == RESULT_SUCCESS &&
                 schedules[1].txn_result == RESULT_SUCCESS);
    // For MVCC, actually one and only one T should succeed?
    EXPECT_TRUE((schedules[0].txn_result == RESULT_SUCCESS &&
                 schedules[1].txn_result == RESULT_ABORTED) ||
                (schedules[0].txn_result == RESULT_ABORTED &&
                 schedules[1].txn_result == RESULT_SUCCESS));
  }

  {
    TransactionScheduler scheduler(2, table.get(), &txn_manager);
    // T0 delete (0, ?)
    // T1 update (0, ?) to (0, 3)
    // T0 commit
    // T1 commit
    scheduler.AddDelete(0, 0);
    scheduler.AddUpdate(1, 0, 3);
    scheduler.AddCommit(0);
    scheduler.AddCommit(1);

    scheduler.Run();
    auto &schedules = scheduler.schedules;

    // T1 and T2 can't both succeed
    EXPECT_FALSE(schedules[0].txn_result == RESULT_SUCCESS &&
                 schedules[1].txn_result == RESULT_SUCCESS);
    // For MVCC, actually one and only one T should succeed?
    EXPECT_TRUE((schedules[0].txn_result == RESULT_SUCCESS &&
                 schedules[1].txn_result == RESULT_ABORTED) ||
                (schedules[0].txn_result == RESULT_ABORTED &&
                 schedules[1].txn_result == RESULT_SUCCESS));
    schedules.clear();
  }

  {
    TransactionScheduler scheduler(2, table.get(), &txn_manager);
    // T0 delete (1, ?)
    // T1 delete (1, ?)
    // T0 commit
    // T1 commit
    scheduler.AddDelete(0, 1);
    scheduler.AddDelete(1, 1);
    scheduler.AddCommit(0);
    scheduler.AddCommit(1);

    scheduler.Run();
    auto &schedules = scheduler.schedules;

    // T1 and T2 can't both succeed
    EXPECT_FALSE(schedules[0].txn_result == RESULT_SUCCESS &&
                 schedules[1].txn_result == RESULT_SUCCESS);
    // For MVCC, actually one and only one T should succeed?
    EXPECT_TRUE((schedules[0].txn_result == RESULT_SUCCESS &&
                 schedules[1].txn_result == RESULT_ABORTED) ||
                (schedules[0].txn_result == RESULT_ABORTED &&
                 schedules[1].txn_result == RESULT_SUCCESS));
    schedules.clear();
  }
}

void DirtyReadTest(ConcurrencyType TEST_TYPE) {
  auto &txn_manager =
      concurrency::TransactionManagerFactory::GetInstance(TEST_TYPE);
  std::unique_ptr<storage::DataTable> table(
      TransactionTestsUtil::CreateTable());

  {
    TransactionScheduler scheduler(2, table.get(), &txn_manager);

    // T1 updates (0, ?) to (0, 1)
    // T2 reads (0, ?)
    // T1 commit
    // T2 commit
    scheduler.AddUpdate(0, 0, 1);
    scheduler.AddRead(1, 0);
    scheduler.AddCommit(0);
    scheduler.AddCommit(1);

    scheduler.Run();

    EXPECT_FALSE(RESULT_ABORTED == scheduler.schedules[0].txn_result &&
                 RESULT_SUCCESS == scheduler.schedules[1].txn_result);
  }

  {
    TransactionScheduler scheduler(2, table.get(), &txn_manager);

    // T1 updates (0, ?) to (0, 1)
    // T2 reads (0, ?)
    // T2 commit
    // T1 commit
    scheduler.AddUpdate(0, 0, 1);
    scheduler.AddRead(1, 0);
    scheduler.AddCommit(1);
    scheduler.AddCommit(0);

    scheduler.Run();

    EXPECT_FALSE(RESULT_SUCCESS == scheduler.schedules[0].txn_result &&
                 RESULT_SUCCESS == scheduler.schedules[1].txn_result);
  }

  {
    TransactionScheduler scheduler(2, table.get(), &txn_manager);

    // T0 delete (0, ?)
    // T1 read (0, ?)
    // T0 commit
    // T1 commit
    scheduler.AddDelete(0, 0);
    scheduler.AddRead(1, 0);
    scheduler.AddCommit(0);
    scheduler.AddCommit(1);

    scheduler.Run();

    EXPECT_FALSE(RESULT_ABORTED == scheduler.schedules[0].txn_result &&
                 RESULT_SUCCESS == scheduler.schedules[1].txn_result);
  }
}

void FuzzyReadTest(ConcurrencyType TEST_TYPE) {
  auto &txn_manager =
      concurrency::TransactionManagerFactory::GetInstance(TEST_TYPE);
  std::unique_ptr<storage::DataTable> table(
      TransactionTestsUtil::CreateTable());

  {
    // T0 read 0
    // T1 update (0, 0) to (0, 1)
    // T1 commit
    // T0 commit
    TransactionScheduler scheduler(2, table.get(), &txn_manager);
    scheduler.AddRead(0, 0);
    scheduler.AddUpdate(1, 0, 1);
    scheduler.AddCommit(1);
    scheduler.AddCommit(0);

    scheduler.Run();

    LOG_TRACE("%lu", scheduler.schedules.size());
    EXPECT_FALSE(RESULT_SUCCESS == scheduler.schedules[0].txn_result &&
                 RESULT_SUCCESS == scheduler.schedules[1].txn_result);
  }

  {
    // T0 read 0
    // T1 update (0, 0) to (0, 1)
    // T0 commit
    // T1 commit
    TransactionScheduler scheduler(2, table.get(), &txn_manager);
    scheduler.AddRead(0, 0);
    scheduler.AddUpdate(1, 0, 1);
    scheduler.AddCommit(0);
    scheduler.AddCommit(1);

    scheduler.Run();

    EXPECT_FALSE(RESULT_SUCCESS == scheduler.schedules[0].txn_result &&
                 RESULT_SUCCESS == scheduler.schedules[1].txn_result);
  }

  {
    // T0 read 0
    // T1 delete 0
    // T0 commit
    // T1 commit
    TransactionScheduler scheduler(2, table.get(), &txn_manager);
    scheduler.AddRead(0, 0);
    scheduler.AddDelete(1, 0);
    scheduler.AddCommit(0);
    scheduler.AddCommit(1);

    scheduler.Run();
    EXPECT_FALSE(RESULT_SUCCESS == scheduler.schedules[0].txn_result &&
                 RESULT_SUCCESS == scheduler.schedules[1].txn_result);
  }
}

void PhantomTest(ConcurrencyType TEST_TYPE) {
  auto &txn_manager =
      concurrency::TransactionManagerFactory::GetInstance(TEST_TYPE);
  std::unique_ptr<storage::DataTable> table(
      TransactionTestsUtil::CreateTable());

  {
    TransactionScheduler scheduler(2, table.get(), &txn_manager);
    scheduler.AddScan(0, 0);
    // scheduler.AddInsert(1, 5, 0);
    scheduler.AddCommit(1);
    scheduler.AddCommit(0);

    scheduler.Run();
    EXPECT_EQ(RESULT_ABORTED, scheduler.schedules[0].txn_result);
    EXPECT_EQ(RESULT_SUCCESS, scheduler.schedules[1].txn_result);
  }

  {
    TransactionScheduler scheduler(2, table.get(), &txn_manager);
    scheduler.AddScan(0, 0);
    scheduler.AddDelete(1, 4);
    scheduler.AddCommit(1);
    scheduler.AddCommit(0);

    scheduler.Run();
    EXPECT_EQ(RESULT_ABORTED, scheduler.schedules[0].txn_result);
    EXPECT_EQ(RESULT_SUCCESS, scheduler.schedules[1].txn_result);
  }
}

void WriteSkewTest(ConcurrencyType TEST_TYPE) {
  auto &txn_manager =
      concurrency::TransactionManagerFactory::GetInstance(TEST_TYPE);
  std::unique_ptr<storage::DataTable> table(
      TransactionTestsUtil::CreateTable());

  {
    TransactionScheduler scheduler(2, table.get(), &txn_manager);
    scheduler.AddRead(0, 0);
    scheduler.AddUpdate(0, 1, 1);
    scheduler.AddRead(1, 0);
    scheduler.AddUpdate(1, 1, 2);
    scheduler.AddCommit(0);
    scheduler.AddCommit(1);

    scheduler.Run();

    // Can't all success
    EXPECT_FALSE(RESULT_SUCCESS == scheduler.schedules[0].txn_result &&
                 RESULT_SUCCESS == scheduler.schedules[1].txn_result);
  }

  {
    TransactionScheduler scheduler(2, table.get(), &txn_manager);
    scheduler.AddRead(0, 0);
    scheduler.AddUpdate(0, 1, 1);
    scheduler.AddRead(1, 0);
    scheduler.AddCommit(0);
    scheduler.AddUpdate(1, 1, 2);
    scheduler.AddCommit(1);

    scheduler.Run();

    // First txn should success
    EXPECT_TRUE(RESULT_SUCCESS == scheduler.schedules[0].txn_result &&
                RESULT_ABORTED == scheduler.schedules[1].txn_result);
  }
}

void ReadSkewTest(ConcurrencyType test_type) {
  auto &txn_manager =
      concurrency::TransactionManagerFactory::GetInstance(test_type);
  std::unique_ptr<storage::DataTable> table(
      TransactionTestsUtil::CreateTable());
  {
    TransactionScheduler scheduler(2, table.get(), &txn_manager);
    scheduler.AddRead(0, 0);
    scheduler.AddUpdate(1, 0, 1);
    scheduler.AddUpdate(1, 1, 1);
    scheduler.AddCommit(1);
    scheduler.AddRead(0, 1);
    scheduler.AddCommit(0);

    scheduler.Run();

    EXPECT_FALSE(RESULT_SUCCESS == scheduler.schedules[0].txn_result &&
                 RESULT_SUCCESS == scheduler.schedules[1].txn_result);
  }
}

>>>>>>> 45ac9b6b
TEST_F(TransactionTests, TransactionTest) {
  for (auto test_type : TEST_TYPES) {
    concurrency::TransactionManagerFactory::Configure(test_type);
    auto &txn_manager = concurrency::TransactionManagerFactory::GetInstance();

    LaunchParallelTest(8, TransactionTest, &txn_manager);

    LOG_INFO("next Commit Id :: %lu", txn_manager.GetNextCommitId());
  }
}

TEST_F(TransactionTests, AbortTest) {
  for (auto test_type : TEST_TYPES) {
    concurrency::TransactionManagerFactory::Configure(test_type);
    auto &txn_manager = concurrency::TransactionManagerFactory::GetInstance();
    std::unique_ptr<storage::DataTable> table(
        TransactionTestsUtil::CreateTable());
    {
      TransactionScheduler scheduler(2, table.get(), &txn_manager);
      scheduler.AddUpdate(0, 0, 100);
      scheduler.AddAbort(0);
      scheduler.AddRead(1, 0);
      scheduler.AddCommit(1);

      scheduler.Run();

      EXPECT_EQ(RESULT_ABORTED, scheduler.schedules[0].txn_result);
      EXPECT_EQ(RESULT_SUCCESS, scheduler.schedules[1].txn_result);
      EXPECT_EQ(0, scheduler.schedules[1].results[0]);
    }

    {
      TransactionScheduler scheduler(2, table.get(), &txn_manager);
      // scheduler.AddInsert(0, 100, 0);
      scheduler.AddAbort(0);
      scheduler.AddRead(1, 100);
      scheduler.AddCommit(1);

      scheduler.Run();
      EXPECT_EQ(RESULT_ABORTED, scheduler.schedules[0].txn_result);
      EXPECT_EQ(RESULT_SUCCESS, scheduler.schedules[1].txn_result);
      EXPECT_EQ(-1, scheduler.schedules[1].results[0]);
    }
  }
}

}  // End test namespace
}  // End peloton namespace<|MERGE_RESOLUTION|>--- conflicted
+++ resolved
@@ -23,14 +23,8 @@
 
 class TransactionTests : public PelotonTest {};
 
-<<<<<<< HEAD
 static std::vector<ConcurrencyType> TEST_TYPES = {CONCURRENCY_TYPE_OCC,
                                                   CONCURRENCY_TYPE_2PL};
-=======
-std::vector<ConcurrencyType> TEST_TYPES = {
-    // CONCURRENCY_TYPE_OCC
-    CONCURRENCY_TYPE_2PL};
->>>>>>> 45ac9b6b
 
 void TransactionTest(concurrency::TransactionManager *txn_manager) {
   uint64_t thread_id = TestingHarness::GetInstance().GetThreadId();
@@ -50,322 +44,6 @@
   }
 }
 
-<<<<<<< HEAD
-=======
-void DirtyWriteTest(ConcurrencyType test_type) {
-  auto &txn_manager =
-      concurrency::TransactionManagerFactory::GetInstance(test_type);
-  std::unique_ptr<storage::DataTable> table(
-      TransactionTestsUtil::CreateTable());
-
-  {
-    TransactionScheduler scheduler(2, table.get(), &txn_manager);
-    // T1 updates (0, ?) to (0, 1)
-    // T2 updates (0, ?) to (0, 2)
-    // T1 commits
-    // T2 commits
-    scheduler.AddUpdate(0, 0, 1);
-    scheduler.AddUpdate(1, 0, 2);
-    scheduler.AddCommit(0);
-    scheduler.AddCommit(1);
-
-    scheduler.Run();
-    auto &schedules = scheduler.schedules;
-
-    // T1 and T2 can't both succeed
-    EXPECT_FALSE(schedules[0].txn_result == RESULT_SUCCESS &&
-                 schedules[1].txn_result == RESULT_SUCCESS);
-    // For MVCC, actually one and only one T should succeed?
-    EXPECT_TRUE((schedules[0].txn_result == RESULT_SUCCESS &&
-                 schedules[1].txn_result == RESULT_ABORTED) ||
-                (schedules[0].txn_result == RESULT_ABORTED &&
-                 schedules[1].txn_result == RESULT_SUCCESS));
-    schedules.clear();
-  }
-
-  {
-    TransactionScheduler scheduler(2, table.get(), &txn_manager);
-
-    scheduler.AddUpdate(0, 0, 1);
-    scheduler.AddUpdate(1, 0, 2);
-    scheduler.AddCommit(1);
-    scheduler.AddCommit(0);
-
-    scheduler.Run();
-    auto &schedules = scheduler.schedules;
-
-    // T1 and T2 can't both succeed
-    EXPECT_FALSE(schedules[0].txn_result == RESULT_SUCCESS &&
-                 schedules[1].txn_result == RESULT_SUCCESS);
-    // For MVCC, actually one and only one T should succeed?
-    EXPECT_TRUE((schedules[0].txn_result == RESULT_SUCCESS &&
-                 schedules[1].txn_result == RESULT_ABORTED) ||
-                (schedules[0].txn_result == RESULT_ABORTED &&
-                 schedules[1].txn_result == RESULT_SUCCESS));
-  }
-
-  {
-    TransactionScheduler scheduler(2, table.get(), &txn_manager);
-    // T0 delete (0, ?)
-    // T1 update (0, ?) to (0, 3)
-    // T0 commit
-    // T1 commit
-    scheduler.AddDelete(0, 0);
-    scheduler.AddUpdate(1, 0, 3);
-    scheduler.AddCommit(0);
-    scheduler.AddCommit(1);
-
-    scheduler.Run();
-    auto &schedules = scheduler.schedules;
-
-    // T1 and T2 can't both succeed
-    EXPECT_FALSE(schedules[0].txn_result == RESULT_SUCCESS &&
-                 schedules[1].txn_result == RESULT_SUCCESS);
-    // For MVCC, actually one and only one T should succeed?
-    EXPECT_TRUE((schedules[0].txn_result == RESULT_SUCCESS &&
-                 schedules[1].txn_result == RESULT_ABORTED) ||
-                (schedules[0].txn_result == RESULT_ABORTED &&
-                 schedules[1].txn_result == RESULT_SUCCESS));
-    schedules.clear();
-  }
-
-  {
-    TransactionScheduler scheduler(2, table.get(), &txn_manager);
-    // T0 delete (1, ?)
-    // T1 delete (1, ?)
-    // T0 commit
-    // T1 commit
-    scheduler.AddDelete(0, 1);
-    scheduler.AddDelete(1, 1);
-    scheduler.AddCommit(0);
-    scheduler.AddCommit(1);
-
-    scheduler.Run();
-    auto &schedules = scheduler.schedules;
-
-    // T1 and T2 can't both succeed
-    EXPECT_FALSE(schedules[0].txn_result == RESULT_SUCCESS &&
-                 schedules[1].txn_result == RESULT_SUCCESS);
-    // For MVCC, actually one and only one T should succeed?
-    EXPECT_TRUE((schedules[0].txn_result == RESULT_SUCCESS &&
-                 schedules[1].txn_result == RESULT_ABORTED) ||
-                (schedules[0].txn_result == RESULT_ABORTED &&
-                 schedules[1].txn_result == RESULT_SUCCESS));
-    schedules.clear();
-  }
-}
-
-void DirtyReadTest(ConcurrencyType TEST_TYPE) {
-  auto &txn_manager =
-      concurrency::TransactionManagerFactory::GetInstance(TEST_TYPE);
-  std::unique_ptr<storage::DataTable> table(
-      TransactionTestsUtil::CreateTable());
-
-  {
-    TransactionScheduler scheduler(2, table.get(), &txn_manager);
-
-    // T1 updates (0, ?) to (0, 1)
-    // T2 reads (0, ?)
-    // T1 commit
-    // T2 commit
-    scheduler.AddUpdate(0, 0, 1);
-    scheduler.AddRead(1, 0);
-    scheduler.AddCommit(0);
-    scheduler.AddCommit(1);
-
-    scheduler.Run();
-
-    EXPECT_FALSE(RESULT_ABORTED == scheduler.schedules[0].txn_result &&
-                 RESULT_SUCCESS == scheduler.schedules[1].txn_result);
-  }
-
-  {
-    TransactionScheduler scheduler(2, table.get(), &txn_manager);
-
-    // T1 updates (0, ?) to (0, 1)
-    // T2 reads (0, ?)
-    // T2 commit
-    // T1 commit
-    scheduler.AddUpdate(0, 0, 1);
-    scheduler.AddRead(1, 0);
-    scheduler.AddCommit(1);
-    scheduler.AddCommit(0);
-
-    scheduler.Run();
-
-    EXPECT_FALSE(RESULT_SUCCESS == scheduler.schedules[0].txn_result &&
-                 RESULT_SUCCESS == scheduler.schedules[1].txn_result);
-  }
-
-  {
-    TransactionScheduler scheduler(2, table.get(), &txn_manager);
-
-    // T0 delete (0, ?)
-    // T1 read (0, ?)
-    // T0 commit
-    // T1 commit
-    scheduler.AddDelete(0, 0);
-    scheduler.AddRead(1, 0);
-    scheduler.AddCommit(0);
-    scheduler.AddCommit(1);
-
-    scheduler.Run();
-
-    EXPECT_FALSE(RESULT_ABORTED == scheduler.schedules[0].txn_result &&
-                 RESULT_SUCCESS == scheduler.schedules[1].txn_result);
-  }
-}
-
-void FuzzyReadTest(ConcurrencyType TEST_TYPE) {
-  auto &txn_manager =
-      concurrency::TransactionManagerFactory::GetInstance(TEST_TYPE);
-  std::unique_ptr<storage::DataTable> table(
-      TransactionTestsUtil::CreateTable());
-
-  {
-    // T0 read 0
-    // T1 update (0, 0) to (0, 1)
-    // T1 commit
-    // T0 commit
-    TransactionScheduler scheduler(2, table.get(), &txn_manager);
-    scheduler.AddRead(0, 0);
-    scheduler.AddUpdate(1, 0, 1);
-    scheduler.AddCommit(1);
-    scheduler.AddCommit(0);
-
-    scheduler.Run();
-
-    LOG_TRACE("%lu", scheduler.schedules.size());
-    EXPECT_FALSE(RESULT_SUCCESS == scheduler.schedules[0].txn_result &&
-                 RESULT_SUCCESS == scheduler.schedules[1].txn_result);
-  }
-
-  {
-    // T0 read 0
-    // T1 update (0, 0) to (0, 1)
-    // T0 commit
-    // T1 commit
-    TransactionScheduler scheduler(2, table.get(), &txn_manager);
-    scheduler.AddRead(0, 0);
-    scheduler.AddUpdate(1, 0, 1);
-    scheduler.AddCommit(0);
-    scheduler.AddCommit(1);
-
-    scheduler.Run();
-
-    EXPECT_FALSE(RESULT_SUCCESS == scheduler.schedules[0].txn_result &&
-                 RESULT_SUCCESS == scheduler.schedules[1].txn_result);
-  }
-
-  {
-    // T0 read 0
-    // T1 delete 0
-    // T0 commit
-    // T1 commit
-    TransactionScheduler scheduler(2, table.get(), &txn_manager);
-    scheduler.AddRead(0, 0);
-    scheduler.AddDelete(1, 0);
-    scheduler.AddCommit(0);
-    scheduler.AddCommit(1);
-
-    scheduler.Run();
-    EXPECT_FALSE(RESULT_SUCCESS == scheduler.schedules[0].txn_result &&
-                 RESULT_SUCCESS == scheduler.schedules[1].txn_result);
-  }
-}
-
-void PhantomTest(ConcurrencyType TEST_TYPE) {
-  auto &txn_manager =
-      concurrency::TransactionManagerFactory::GetInstance(TEST_TYPE);
-  std::unique_ptr<storage::DataTable> table(
-      TransactionTestsUtil::CreateTable());
-
-  {
-    TransactionScheduler scheduler(2, table.get(), &txn_manager);
-    scheduler.AddScan(0, 0);
-    // scheduler.AddInsert(1, 5, 0);
-    scheduler.AddCommit(1);
-    scheduler.AddCommit(0);
-
-    scheduler.Run();
-    EXPECT_EQ(RESULT_ABORTED, scheduler.schedules[0].txn_result);
-    EXPECT_EQ(RESULT_SUCCESS, scheduler.schedules[1].txn_result);
-  }
-
-  {
-    TransactionScheduler scheduler(2, table.get(), &txn_manager);
-    scheduler.AddScan(0, 0);
-    scheduler.AddDelete(1, 4);
-    scheduler.AddCommit(1);
-    scheduler.AddCommit(0);
-
-    scheduler.Run();
-    EXPECT_EQ(RESULT_ABORTED, scheduler.schedules[0].txn_result);
-    EXPECT_EQ(RESULT_SUCCESS, scheduler.schedules[1].txn_result);
-  }
-}
-
-void WriteSkewTest(ConcurrencyType TEST_TYPE) {
-  auto &txn_manager =
-      concurrency::TransactionManagerFactory::GetInstance(TEST_TYPE);
-  std::unique_ptr<storage::DataTable> table(
-      TransactionTestsUtil::CreateTable());
-
-  {
-    TransactionScheduler scheduler(2, table.get(), &txn_manager);
-    scheduler.AddRead(0, 0);
-    scheduler.AddUpdate(0, 1, 1);
-    scheduler.AddRead(1, 0);
-    scheduler.AddUpdate(1, 1, 2);
-    scheduler.AddCommit(0);
-    scheduler.AddCommit(1);
-
-    scheduler.Run();
-
-    // Can't all success
-    EXPECT_FALSE(RESULT_SUCCESS == scheduler.schedules[0].txn_result &&
-                 RESULT_SUCCESS == scheduler.schedules[1].txn_result);
-  }
-
-  {
-    TransactionScheduler scheduler(2, table.get(), &txn_manager);
-    scheduler.AddRead(0, 0);
-    scheduler.AddUpdate(0, 1, 1);
-    scheduler.AddRead(1, 0);
-    scheduler.AddCommit(0);
-    scheduler.AddUpdate(1, 1, 2);
-    scheduler.AddCommit(1);
-
-    scheduler.Run();
-
-    // First txn should success
-    EXPECT_TRUE(RESULT_SUCCESS == scheduler.schedules[0].txn_result &&
-                RESULT_ABORTED == scheduler.schedules[1].txn_result);
-  }
-}
-
-void ReadSkewTest(ConcurrencyType test_type) {
-  auto &txn_manager =
-      concurrency::TransactionManagerFactory::GetInstance(test_type);
-  std::unique_ptr<storage::DataTable> table(
-      TransactionTestsUtil::CreateTable());
-  {
-    TransactionScheduler scheduler(2, table.get(), &txn_manager);
-    scheduler.AddRead(0, 0);
-    scheduler.AddUpdate(1, 0, 1);
-    scheduler.AddUpdate(1, 1, 1);
-    scheduler.AddCommit(1);
-    scheduler.AddRead(0, 1);
-    scheduler.AddCommit(0);
-
-    scheduler.Run();
-
-    EXPECT_FALSE(RESULT_SUCCESS == scheduler.schedules[0].txn_result &&
-                 RESULT_SUCCESS == scheduler.schedules[1].txn_result);
-  }
-}
-
->>>>>>> 45ac9b6b
 TEST_F(TransactionTests, TransactionTest) {
   for (auto test_type : TEST_TYPES) {
     concurrency::TransactionManagerFactory::Configure(test_type);
