## Makefile.am -- Process this file with automake to produce Makefile.in

######################################################################
# LOGGING
######################################################################

check_PROGRAMS += checkpoint_test \
				logging_test

logging_tests_common= 	executor/executor_tests_util.cpp \
						harness.cpp

checkpoint_test_SOURCES = \
<<<<<<< HEAD
							$(executor_tests_common) \ 
							logging/checkpoint_test.cpp 
							
logging_test_SOURCES = \
							$(executor_tests_common) \ 
							logging/logging_test.cpp 
=======
							$(logging_tests_common) \
							logging/checkpoint_test.cpp
>>>>>>> 799e9135
<|MERGE_RESOLUTION|>--- conflicted
+++ resolved
@@ -11,14 +11,9 @@
 						harness.cpp
 
 checkpoint_test_SOURCES = \
-<<<<<<< HEAD
 							$(executor_tests_common) \ 
 							logging/checkpoint_test.cpp 
 							
 logging_test_SOURCES = \
 							$(executor_tests_common) \ 
-							logging/logging_test.cpp 
-=======
-							$(logging_tests_common) \
-							logging/checkpoint_test.cpp
->>>>>>> 799e9135
+							logging/logging_test.cpp 