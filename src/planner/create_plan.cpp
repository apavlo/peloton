//===----------------------------------------------------------------------===//
//
//                         Peloton
//
// create_plan.cpp
//
// Identification: src/planner/create_plan.cpp
//
// Copyright (c) 2015-16, Carnegie Mellon University Database Group
//
//===----------------------------------------------------------------------===//

#include "planner/create_plan.h"

#include "expression/constant_value_expression.h"
#include "storage/data_table.h"
<<<<<<< HEAD
#include "type/types.h"
=======
#include "expression/abstract_expression.h"
>>>>>>> d9c9e1d2

namespace peloton {
namespace planner {

CreatePlan::CreatePlan(storage::DataTable *table) {
  target_table_ = table;
  table_schema = nullptr;
}

CreatePlan::CreatePlan(std::string name, std::string database_name,
                       std::unique_ptr<catalog::Schema> schema,
                       CreateType c_type) {
  table_name = name;
  this->database_name = database_name;
  table_schema = schema.release();
  create_type = c_type;
}

CreatePlan::CreatePlan(parser::CreateStatement *parse_tree) {
  table_name = parse_tree->GetTableName();
  database_name = parse_tree->GetDatabaseName();
  std::vector<catalog::Column> columns;
  std::vector<catalog::Constraint> column_constraints;
  if (parse_tree->type == parse_tree->CreateType::kTable) {
    create_type = CreateType::TABLE;
    for (auto col : *parse_tree->columns) {
      // The parser puts the Foreign Key information into an artificial
      // ColumnDefinition.
      if (col->type == parser::ColumnDefinition::DataType::FOREIGN) {
        this->ProcessForeignKeyConstraint(table_name, col);
        // XXX: Why should we always continue here?
        continue;
<<<<<<< HEAD
      }
  
=======

>>>>>>> d9c9e1d2
      type::TypeId val = col->GetValueType(col->type);

      LOG_TRACE("Column name: %s.%s; Is primary key: %d", table_name.c_str(), col->name, col->primary);

      // Check main constraints
      if (col->primary) {
        catalog::Constraint constraint(ConstraintType::PRIMARY, "con_primary");
        column_constraints.push_back(constraint);
        LOG_TRACE("Added a primary key constraint on column \"%s.%s\"", table_name.c_str(), col->name);
      }

      if (col->not_null) {
        catalog::Constraint constraint(ConstraintType::NOTNULL, "con_not_null");
        column_constraints.push_back(constraint);
        LOG_TRACE("Added a not-null constraint on column \"%s.%s\"", table_name.c_str(), col->name);
      }

<<<<<<< HEAD
      if (col->unique) {
        catalog::Constraint constraint(ConstraintType::UNIQUE, "con_unique");
        column_constraints.push_back(constraint);
        LOG_TRACE("Added a unique constraint on column \"%s.%s\"", table_name.c_str(), col->name);
      }
      
      // TODO: check if foreign key just on column
      if (col->foreign_key_source != nullptr) {
        LOG_TRACE("FK source: %lu", col->foreign_key_source->size());
      }
      if (col->foreign_key_sink != nullptr) {
        LOG_TRACE("FK sink: %lu", col->foreign_key_sink->size());
      }
      /* **************** */

      // Add the default value
      if (col->default_value != nullptr) {
        // Referenced from insert_plan.cpp
        if (col->default_value->GetExpressionType() != ExpressionType::VALUE_PARAMETER) {
          expression::ConstantValueExpression *const_expr_elem =
            dynamic_cast<expression::ConstantValueExpression *>(col->default_value);

          catalog::Constraint constraint(ConstraintType::DEFAULT, "con_default");
          type::Value v = const_expr_elem->GetValue();
          constraint.addDefaultValue(v);
          column_constraints.push_back(constraint);
          LOG_TRACE("Added a default constraint %s on column \"%s.%s\"",
                    v.ToString().c_str(), table_name.c_str(), col->name);
        }
=======
      auto column = catalog::Column(val, type::Type::GetTypeSize(val),
                                    std::string(col->name), false);
      if (!column.IsInlined()) {
        column.SetLength(col->varlen);
>>>>>>> d9c9e1d2
      }

      // Check expression constraint
      // Currently only supports simple boolean forms like (a > 0)
      if (col->check_expression != nullptr) {
        // TODO: more expression types need to be supported
        if (col->check_expression->GetValueType() == type::TypeId::BOOLEAN) {
          catalog::Constraint constraint(ConstraintType::CHECK, "con_check");

          const expression::ConstantValueExpression *const_expr_elem =
            dynamic_cast<const expression::ConstantValueExpression *>(col->check_expression->GetChild(1));

          type::Value tmp_value = const_expr_elem->GetValue();
          constraint.AddCheck(std::move(col->check_expression->GetExpressionType()), std::move(tmp_value));
          column_constraints.push_back(constraint);
          LOG_TRACE("Added a check constraint on column \"%s.%s\"",
                    table_name.c_str(), col->name);
        }
      }

      auto column = catalog::Column(val, type::Type::GetTypeSize(val),
                                    std::string(col->name), false);
      for (auto con : column_constraints) {
        column.AddConstraint(con);
      }

      column_constraints.clear();
      columns.push_back(column);
    }
    catalog::Schema *schema = new catalog::Schema(columns);
    table_schema = schema;
  }
  if (parse_tree->type == parse_tree->CreateType::kIndex) {
    create_type = CreateType::INDEX;
    index_name = std::string(parse_tree->index_name);
    table_name = std::string(parse_tree->GetTableName());

    // This holds the attribute names.
    // This is a fix for a bug where
    // The vector<char*>* items gets deleted when passed
    // To the Executor.

    std::vector<std::string> index_attrs_holder;

    for (auto attr : *parse_tree->index_attrs) {
      index_attrs_holder.push_back(attr);
    }

    index_attrs = index_attrs_holder;

    index_type = parse_tree->index_type;

    unique = parse_tree->unique;
  }
  if (parse_tree->type == parse_tree->CreateType::kTrigger) {
    create_type = CreateType::TRIGGER;
    trigger_name = std::string(parse_tree->trigger_name);
    if (parse_tree->trigger_when) {
      trigger_when.reset(parse_tree->trigger_when->Copy());
    }
    else {
      trigger_when.reset();
    }
    trigger_type = parse_tree->trigger_type;

    for (auto s : *(parse_tree->trigger_funcname)) {
      trigger_funcname.push_back(s);
    }
    for (auto s : *(parse_tree->trigger_args)) {
      trigger_args.push_back(s);
    }
    for (auto s : *(parse_tree->trigger_columns)) {
      trigger_columns.push_back(s);
    }
  }
  // TODO check type CreateType::kDatabase
}

<<<<<<< HEAD
void CreatePlan::ProcessForeignKeyConstraint(const std::string table_name,
                                             const parser::ColumnDefinition *col) {

  ForeignKeyInfo fkey_info;

  // Extract source and sink column names
  for (auto key : *(col->foreign_key_source)) {
    fkey_info.foreign_key_sources.push_back(key);
  }
  for (auto key : *(col->foreign_key_sink)) {
    fkey_info.foreign_key_sinks.push_back(key);
  }

  // Extract table names
  fkey_info.sink_table_name = strdup(col->table_info_->table_name);

  // Extract delete and update actions
  fkey_info.upd_action = col->foreign_key_update_action;
  fkey_info.del_action = col->foreign_key_delete_action;

  fkey_info.constraint_name =
      "FK_" + table_name + "->" + fkey_info.sink_table_name;

  LOG_DEBUG("Added a foreign key constraint toward sink table %s",
            fkey_info.sink_table_name.c_str());
  foreign_keys.push_back(fkey_info);
=======
expression::AbstractExpression *CreatePlan::GetTriggerWhen() const {
  if (trigger_when) {
    return trigger_when->Copy();
  }
  else {
    return nullptr;
  }
>>>>>>> d9c9e1d2
}

}  // namespace planner
}  // namespace peloton<|MERGE_RESOLUTION|>--- conflicted
+++ resolved
@@ -14,11 +14,8 @@
 
 #include "expression/constant_value_expression.h"
 #include "storage/data_table.h"
-<<<<<<< HEAD
 #include "type/types.h"
-=======
 #include "expression/abstract_expression.h"
->>>>>>> d9c9e1d2
 
 namespace peloton {
 namespace planner {
@@ -51,12 +48,8 @@
         this->ProcessForeignKeyConstraint(table_name, col);
         // XXX: Why should we always continue here?
         continue;
-<<<<<<< HEAD
-      }
-  
-=======
-
->>>>>>> d9c9e1d2
+      }
+
       type::TypeId val = col->GetValueType(col->type);
 
       LOG_TRACE("Column name: %s.%s; Is primary key: %d", table_name.c_str(), col->name, col->primary);
@@ -74,13 +67,12 @@
         LOG_TRACE("Added a not-null constraint on column \"%s.%s\"", table_name.c_str(), col->name);
       }
 
-<<<<<<< HEAD
       if (col->unique) {
         catalog::Constraint constraint(ConstraintType::UNIQUE, "con_unique");
         column_constraints.push_back(constraint);
         LOG_TRACE("Added a unique constraint on column \"%s.%s\"", table_name.c_str(), col->name);
       }
-      
+
       // TODO: check if foreign key just on column
       if (col->foreign_key_source != nullptr) {
         LOG_TRACE("FK source: %lu", col->foreign_key_source->size());
@@ -104,12 +96,6 @@
           LOG_TRACE("Added a default constraint %s on column \"%s.%s\"",
                     v.ToString().c_str(), table_name.c_str(), col->name);
         }
-=======
-      auto column = catalog::Column(val, type::Type::GetTypeSize(val),
-                                    std::string(col->name), false);
-      if (!column.IsInlined()) {
-        column.SetLength(col->varlen);
->>>>>>> d9c9e1d2
       }
 
       // Check expression constraint
@@ -188,7 +174,6 @@
   // TODO check type CreateType::kDatabase
 }
 
-<<<<<<< HEAD
 void CreatePlan::ProcessForeignKeyConstraint(const std::string table_name,
                                              const parser::ColumnDefinition *col) {
 
@@ -215,7 +200,8 @@
   LOG_DEBUG("Added a foreign key constraint toward sink table %s",
             fkey_info.sink_table_name.c_str());
   foreign_keys.push_back(fkey_info);
-=======
+}
+
 expression::AbstractExpression *CreatePlan::GetTriggerWhen() const {
   if (trigger_when) {
     return trigger_when->Copy();
@@ -223,7 +209,6 @@
   else {
     return nullptr;
   }
->>>>>>> d9c9e1d2
 }
 
 }  // namespace planner
