--- conflicted
+++ resolved
@@ -27,13 +27,7 @@
         std::unique_ptr<expression::AbstractExpression>>> *insert_values)
     : target_table_(table), bulk_insert_count_(insert_values->size()) {
   LOG_TRACE("Creating an Insert Plan with multiple expressions");
-<<<<<<< HEAD
-  PL_ASSERT(target_table_);
-=======
   PELOTON_ASSERT(target_table_);
-  parameter_vector_.reset(new std::vector<std::tuple<oid_t, oid_t, oid_t>>());
-  params_value_type_.reset(new std::vector<type::TypeId>);
->>>>>>> 3451aeff
 
   // We assume we are not processing a prepared statement insert.
   // Only after we have finished processing, do we know if it is a
@@ -58,17 +52,11 @@
     for (uint32_t tuple_idx = 0; tuple_idx < insert_values->size();
          tuple_idx++) {
       auto &values = (*insert_values)[tuple_idx];
-<<<<<<< HEAD
-      PL_ASSERT(values.size() <= schema_col_count);
+      PELOTON_ASSERT(values.size() <= schema_col_count);
       // uint32_t param_idx = 0;
-=======
-      PELOTON_ASSERT(values.size() <= schema->GetColumnCount());
-      uint32_t param_idx = 0;
->>>>>>> 3451aeff
       for (uint32_t column_id = 0; column_id < values.size(); column_id++) {
 	
         auto &exp = values[column_id];
-<<<<<<< HEAD
 	auto exp_ptr = exp.get();
 	auto ret_bool = ProcessValueExpr(exp_ptr, column_id);
 	// there is no column specification, so we have a
@@ -83,41 +71,13 @@
   } else {
     // INSERT INTO table_name (col1, col2, ...) VALUES (val1, val2, ...);
     // Columns may be in any order. Values may include constants.
-    PL_ASSERT(columns->size() <= schema_col_count);
+    PELOTON_ASSERT(columns->size() <= schema_col_count);
     // construct the mapping between schema cols and insert cols
     ProcessColumnSpec(columns);
-=======
-        const type::TypeId type = schema->GetType(column_id);
-        if (exp == nullptr) {
-          type::Value *v = schema->GetDefaultValue(column_id);
-          if (v == nullptr)
-            values_.push_back(type::ValueFactory::GetNullValueByType(type));
-          else
-            values_.push_back(*v);
-        } else if (exp->GetExpressionType() ==
-                   ExpressionType::VALUE_PARAMETER) {
-          std::tuple<oid_t, oid_t, oid_t> pair =
-              std::make_tuple(tuple_idx, column_id, param_idx++);
-          parameter_vector_->push_back(pair);
-          params_value_type_->push_back(type);
-        } else {
-          PELOTON_ASSERT(exp->GetExpressionType() == ExpressionType::VALUE_CONSTANT);
-          auto *const_exp =
-              dynamic_cast<expression::ConstantValueExpression *>(exp.get());
-          type::Value value = const_exp->GetValue().CastAs(type);
-          values_.push_back(value);
-        }
-      }
-    }
-  }
-  // INSERT INTO table_name (col1, col2, ...) VALUES (val1, val2, ...);
-  else {
-    PELOTON_ASSERT(columns->size() <= schema->GetColumnCount());
->>>>>>> 3451aeff
     for (uint32_t tuple_idx = 0; tuple_idx < insert_values->size();
          tuple_idx++) {
       auto &values = (*insert_values)[tuple_idx];
-      PL_ASSERT(values.size() <= schema_col_count);
+      PELOTON_ASSERT(values.size() <= schema_col_count);
       
       for (uint32_t idx = 0; idx < schema_col_count; idx++) {
 	if (schema_to_insert_[idx].in_insert_cols) {
@@ -138,7 +98,6 @@
 	}
       }
 
-<<<<<<< HEAD
       if (is_prepared_stmt) {
 	// Adjust indexes into values. When constants are present in the
 	// value tuple spec., the value vector supplied by the prepared
@@ -157,38 +116,6 @@
 	    schema_to_insert_[stov_idx].val_idx -= adjust;
 	  }
 	}
-=======
-      auto &table_columns = schema->GetColumns();
-      auto table_columns_num = schema->GetColumnCount();
-      uint32_t param_idx = 0;
-      for (size_t column_id = 0; column_id < table_columns_num; column_id++) {
-        auto col = table_columns[column_id];
-        const type::TypeId type = schema->GetType(column_id);
-        auto found = std::find_if(columns->begin(), columns->end(),
-            [&col](const std::string &x) { return col.GetName() == x; });
-        if (found == columns->end()) {
-          type::Value *v = schema->GetDefaultValue(column_id);
-          if (v == nullptr)
-            values_.push_back(type::ValueFactory::GetNullValueByType(type));
-          else
-            values_.push_back(*v);
-          continue;
-        }
-        auto idx = std::distance(columns->begin(), found);
-        auto &exp = values[idx];
-        if (exp->GetExpressionType() == ExpressionType::VALUE_PARAMETER) {
-          std::tuple<oid_t, oid_t, oid_t> pair =
-              std::make_tuple(tuple_idx, column_id, param_idx++);
-          parameter_vector_->push_back(pair);
-          params_value_type_->push_back(type);
-        } else {
-          PELOTON_ASSERT(exp->GetExpressionType() == ExpressionType::VALUE_CONSTANT);
-          auto *const_exp =
-              dynamic_cast<expression::ConstantValueExpression *>(exp.get());
-          type::Value value = const_exp->GetValue().CastAs(type);
-          values_.push_back(value);
-        }
->>>>>>> 3451aeff
       }
     }
   }
@@ -244,7 +171,8 @@
     
     return false;
   } else {
-    PL_ASSERT(expr->GetExpressionType() == ExpressionType::VALUE_PARAMETER);
+    PELOTON_ASSERT(expr->GetExpressionType() ==
+		   ExpressionType::VALUE_PARAMETER);
     return true;
   }
   return false;
@@ -283,11 +211,10 @@
 
 void InsertPlan::SetParameterValues(std::vector<type::Value> *values) {
   LOG_TRACE("Set Parameter Values in Insert");
-<<<<<<< HEAD
   auto *schema = target_table_->GetSchema();
   auto schema_col_count = schema->GetColumnCount();
 
-  PL_ASSERT(values->size() <= schema_col_count);
+  PELOTON_ASSERT(values->size() <= schema_col_count);
   for (uint32_t idx = 0; idx < schema_col_count; idx++) {
     if (schema_to_insert_[idx].set_value) {
       values_.push_back(schema_to_insert_[idx].value);
@@ -301,19 +228,6 @@
       // not in insert cols, set default value
       SetDefaultValue(idx);
     }
-=======
-  PELOTON_ASSERT(values->size() == parameter_vector_->size());
-  PELOTON_ASSERT(values->size() == params_value_type_->size());
-  for (unsigned int i = 0; i < values->size(); i++) {
-    auto type = params_value_type_->at(i);
-    auto &param_info = parameter_vector_->at(i);
-    auto tuple_idx = std::get<0>(param_info);
-    auto column_id = std::get<1>(param_info);
-    auto param_idx = std::get<2>(param_info);
-    type::Value value = values->at(param_idx).CastAs(type);
-    auto it = values_.begin();
-    values_.insert(it + (tuple_idx + 1) * column_id, value);
->>>>>>> 3451aeff
   }
 }
 
