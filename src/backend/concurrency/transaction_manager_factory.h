--- conflicted
+++ resolved
@@ -12,34 +12,16 @@
 
 #pragma once
 
-<<<<<<< HEAD
-#include "backend/concurrency/rowo_txn_manager.h"
-#include "backend/concurrency/rpwp_txn_manager.h"
-#include "backend/concurrency/spec_rowo_txn_manager.h"
-#include "backend/concurrency/ssi_txn_manager.h"
-=======
 #include "backend/concurrency/optimistic_txn_manager.h"
 #include "backend/concurrency/pessimistic_txn_manager.h"
 #include "backend/concurrency/speculative_read_txn_manager.h"
 #include "backend/concurrency/ssi_txn_manager.h"
 
->>>>>>> 13395591
 namespace peloton {
 namespace concurrency {
 class TransactionManagerFactory {
 public:
   static TransactionManager &GetInstance() {
-<<<<<<< HEAD
-    switch (protocol) {
-      case CONCURRENCY_TYPE_OCC:
-        return RowoTxnManager::GetInstance();
-      case CONCURRENCY_TYPE_2PL:
-        return RpwpTxnManager::GetInstance();
-      case CONCURRENCY_TYPE_SPEC:
-        return SpecRowoTxnManager::GetInstance();
-      case CONCURRENCY_TYPE_SSI:
-        return SsiTxnManager::GetInstance();
-=======
     switch (protocol_) {
       case CONCURRENCY_TYPE_OPTIMISTIC:
         return OptimisticTxnManager::GetInstance();
@@ -47,9 +29,8 @@
         return PessimisticTxnManager::GetInstance();
       case CONCURRENCY_TYPE_SPECULATIVE_READ:
         return SpeculativeReadTxnManager::GetInstance();
-//      case CONCURRENCY_TYPE_SSI:
-//        return SsiTxnManager::GetInstance();
->>>>>>> 13395591
+      case CONCURRENCY_TYPE_SSI:
+        return SsiTxnManager::GetInstance();
       default:
         return OptimisticTxnManager::GetInstance();
     }
@@ -65,15 +46,9 @@
 
   static IsolationLevelType GetIsolationLevel() { return isolation_level_; }
 
-<<<<<<< HEAD
-private:
-  static ConcurrencyType protocol;
-  static IsolationLevelType isolation_level;
-=======
  private:
   static ConcurrencyType protocol_;
   static IsolationLevelType isolation_level_;
->>>>>>> 13395591
 };
 }
 }