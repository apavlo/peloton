--- conflicted
+++ resolved
@@ -16,7 +16,6 @@
 #include "backend/storage/abstract_table.h"
 #include "backend/storage/backend_vm.h"
 #include "backend/storage/tile_group.h"
-#include "backend/storage/tile_group_iterator.h"
 #include "backend/storage/tile_group_factory.h"
 #include "backend/concurrency/transaction.h"
 
@@ -39,41 +38,25 @@
  *
  */
 class DataTable : public AbstractTable {
-    friend class TileGroup;
-    friend class TileGroupFactory;
-    friend class TableFactory;
-    friend class TileIterator;
-
-    DataTable() = delete;
-    DataTable(DataTable const &) = delete;
-
-public:
-    // Table constructor
-    DataTable(catalog::Schema *schema, AbstractBackend *backend,
-              std::string table_name, oid_t table_oid,
-              size_t tuples_per_tilegroup);
-
-    ~DataTable();
-
-    //===--------------------------------------------------------------------===//
-    // TUPLE OPERATIONS
-    //===--------------------------------------------------------------------===//
-
-<<<<<<< HEAD
-    // insert tuple in table
-    ItemPointer InsertTuple(txn_id_t transaction_id, const Tuple *tuple,
-                            bool update = false);
-
-    void InsertInIndexes(const storage::Tuple *tuple, ItemPointer location);
-
-    bool TryInsertInIndexes(const storage::Tuple *tuple, ItemPointer location);
-
-    bool DeleteTuple(txn_id_t transaction_id, ItemPointer location);
-
-    void DeleteInIndexes(const storage::Tuple *tuple);
-
-    bool CheckNulls(const storage::Tuple *tuple) const;
-=======
+  friend class TileGroup;
+  friend class TileGroupFactory;
+  friend class TableFactory;
+
+  DataTable() = delete;
+  DataTable(DataTable const &) = delete;
+
+ public:
+  // Table constructor
+  DataTable(catalog::Schema *schema, AbstractBackend *backend,
+            std::string table_name, oid_t table_oid,
+            size_t tuples_per_tilegroup);
+
+  ~DataTable();
+
+  //===--------------------------------------------------------------------===//
+  // TUPLE OPERATIONS
+  //===--------------------------------------------------------------------===//
+
   // insert tuple in table
   ItemPointer InsertTuple(const concurrency::Transaction *transaction,
                           const Tuple *tuple);
@@ -86,92 +69,72 @@
   // delete the tuple at given location
   bool DeleteTuple(const concurrency::Transaction *transaction,
                    ItemPointer location);
->>>>>>> af2ee694
-
-    //===--------------------------------------------------------------------===//
-    // TILE GROUP
-    //===--------------------------------------------------------------------===//
-
-    // add a default unpartitioned tile group to table
-    oid_t AddDefaultTileGroup();
-
-    // add a customized tile group to table
-    void AddTileGroup(TileGroup *tile_group);
-
-    // NOTE: This must go through the manager's locator
-    // This allows us to "TRANSFORM" tile groups atomically
-    // WARNING: We should distinguish OFFSET and ID of a tile group
-    TileGroup *GetTileGroup(oid_t tile_group_offset) const;
-
-    TileGroup *GetTileGroupById(oid_t tile_group_id) const;
-
-    size_t GetTileGroupCount() const;
-
-    //===--------------------------------------------------------------------===//
-    // INDEX
-    //===--------------------------------------------------------------------===//
-
-    void AddIndex(index::Index *index);
-
-    index::Index *GetIndexWithOid(const oid_t index_oid) const;
-
-    void DropIndexWithOid(const oid_t index_oid);
-
-    index::Index *GetIndex(const oid_t index_offset) const;
-
-    oid_t GetIndexCount() const;
-
-<<<<<<< HEAD
-    //===--------------------------------------------------------------------===//
-    // FOREIGN KEYS
-    //===--------------------------------------------------------------------===//
-
-    void AddForeignKey(catalog::ForeignKey *key);
-
-    catalog::ForeignKey *GetForeignKey(const oid_t key_offset) const;
-=======
+
+  //===--------------------------------------------------------------------===//
+  // TILE GROUP
+  //===--------------------------------------------------------------------===//
+
+  // add a default unpartitioned tile group to table
+  oid_t AddDefaultTileGroup();
+
+  // add a customized tile group to table
+  void AddTileGroup(TileGroup *tile_group);
+
+  // NOTE: This must go through the manager's locator
+  // This allows us to "TRANSFORM" tile groups atomically
+  // WARNING: We should distinguish OFFSET and ID of a tile group
+  TileGroup *GetTileGroup(oid_t tile_group_offset) const;
+
+  TileGroup *GetTileGroupById(oid_t tile_group_id) const;
+
+  size_t GetTileGroupCount() const;
+
+  //===--------------------------------------------------------------------===//
+  // INDEX
+  //===--------------------------------------------------------------------===//
+
+  void AddIndex(index::Index *index);
+
+  index::Index *GetIndexWithOid(const oid_t index_oid) const;
+
+  void DropIndexWithOid(const oid_t index_oid);
+
+  index::Index *GetIndex(const oid_t index_offset) const;
+
+  oid_t GetIndexCount() const;
+
   //===--------------------------------------------------------------------===//
   // FOREIGN KEYS
   //===--------------------------------------------------------------------===//
->>>>>>> af2ee694
-
-    void DropForeignKey(const oid_t key_offset);
-
-    oid_t GetForeignKeyCount() const;
-
-    //===--------------------------------------------------------------------===//
-    // TRANSFORMERS
-    //===--------------------------------------------------------------------===//
-
-    storage::TileGroup *TransformTileGroup(oid_t tile_group_id,
-                                           const column_map_type& column_map,
-                                           bool cleanup = true);
-
-    //===--------------------------------------------------------------------===//
-    // STATS
-    //===--------------------------------------------------------------------===//
-
-    void IncreaseNumberOfTuplesBy(const float amount);
-
-    void DecreaseNumberOfTuplesBy(const float amount);
-
-    void SetNumberOfTuples(const float num_tuples);
-
-    float GetNumberOfTuples() const;
-
-    //===--------------------------------------------------------------------===//
-    // UTILITIES
-    //===--------------------------------------------------------------------===//
-
-    inline bool HasPrimaryKey() {
-        return has_primary_key;
-    }
-
-<<<<<<< HEAD
-    inline bool HasUniqueConstraints() {
-        return (unique_constraint_count > 0);
-    }
-=======
+
+  void AddForeignKey(catalog::ForeignKey *key);
+
+  catalog::ForeignKey *GetForeignKey(const oid_t key_offset) const;
+
+  void DropForeignKey(const oid_t key_offset);
+
+  oid_t GetForeignKeyCount() const;
+
+  //===--------------------------------------------------------------------===//
+  // TRANSFORMERS
+  //===--------------------------------------------------------------------===//
+
+  storage::TileGroup *TransformTileGroup(oid_t tile_group_id,
+                                         const column_map_type& column_map,
+                                         bool cleanup = true);
+
+  //===--------------------------------------------------------------------===//
+  // STATS
+  //===--------------------------------------------------------------------===//
+
+  void IncreaseNumberOfTuplesBy(const float amount);
+
+  void DecreaseNumberOfTuplesBy(const float amount);
+
+  void SetNumberOfTuples(const float num_tuples);
+
+  float GetNumberOfTuples() const;
+
   bool IsDirty() const;
 
   void ResetDirty();
@@ -180,32 +143,18 @@
   //===--------------------------------------------------------------------===//
   // UTILITIES
   //===--------------------------------------------------------------------===//
->>>>>>> af2ee694
-
-    inline bool HasForeignKeys() {
-        return (GetForeignKeyCount() > 0);
-    }
-
-    inline AbstractBackend *GetBackend() const {
-        return backend;
-    }
-
-    // Get a string representation of this table
-    friend std::ostream &operator<<(std::ostream &os, const DataTable &table);
-
-private:
-    //===--------------------------------------------------------------------===//
-    // MEMBERS
-    //===--------------------------------------------------------------------===//
-
-    // backend
-    AbstractBackend *backend;
-
-<<<<<<< HEAD
-    // TODO need some policy ?
-    // number of tuples allocated per tilegroup
-    size_t tuples_per_tilegroup;
-=======
+
+  bool HasPrimaryKey() { return has_primary_key; }
+
+  bool HasUniqueConstraints() { return (unique_constraint_count > 0); }
+
+  bool HasForeignKeys() { return (GetForeignKeyCount() > 0); }
+
+  AbstractBackend *GetBackend() const { return backend; }
+
+  // Get a string representation of this table
+  friend std::ostream &operator<<(std::ostream &os, const DataTable &table);
+
  protected:
 
   //===--------------------------------------------------------------------===//
@@ -244,30 +193,26 @@
   //===--------------------------------------------------------------------===//
   // MEMBERS
   //===--------------------------------------------------------------------===//
->>>>>>> af2ee694
-
-    // set of tile groups
-    std::vector<oid_t> tile_groups;
-
-    // INDEXES
-    std::vector<index::Index *> indexes;
-
-    // CONSTRAINTS
-    std::vector<catalog::ForeignKey *> foreign_keys;
-
-    // table mutex
-    std::mutex table_mutex;
-
-    // has a primary key ?
-    std::atomic<bool> has_primary_key = ATOMIC_VAR_INIT(false);
-
-    // # of unique constraints
-    std::atomic<oid_t> unique_constraint_count = ATOMIC_VAR_INIT(START_OID);
-
-<<<<<<< HEAD
-    // # of tuples
-    float number_of_tuples = 0.0;
-=======
+
+  // backend
+  AbstractBackend *backend;
+
+  // TODO need some policy ?
+  // number of tuples allocated per tilegroup
+  size_t tuples_per_tilegroup;
+
+  // set of tile groups
+  std::vector<oid_t> tile_groups;
+
+  // INDEXES
+  std::vector<index::Index *> indexes;
+
+  // CONSTRAINTS
+  std::vector<catalog::ForeignKey *> foreign_keys;
+
+  // table mutex
+  std::mutex table_mutex;
+
   // has a primary key ?
   std::atomic<bool> has_primary_key = ATOMIC_VAR_INIT(false);
 
@@ -279,7 +224,6 @@
 
   // dirty flag
   bool dirty = false;
->>>>>>> af2ee694
 };
 
 }  // End storage namespace
