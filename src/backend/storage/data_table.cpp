--- conflicted
+++ resolved
@@ -92,16 +92,10 @@
   oid_t column_count = schema->GetColumnCount();
   for (oid_t column_itr = 0; column_itr < column_count; column_itr++) {
     if (tuple->IsNull(column_itr) && schema->AllowNull(column_itr) == false) {
-<<<<<<< HEAD
-      LOG_TRACE("%lu th attribute in the tuple was NULL. It is non-nullable "
-                "attribute.",
-                column_itr);
-=======
       LOG_TRACE(
           "%u th attribute in the tuple was NULL. It is non-nullable "
               "attribute.",
           column_itr);
->>>>>>> 3835be16
       return false;
     }
   }
