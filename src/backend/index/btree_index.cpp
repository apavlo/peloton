//===----------------------------------------------------------------------===//
//
//                         Peloton
//
// btree_index.cpp
//
// Identification: src/backend/index/btree_index.cpp
//
// Copyright (c) 2015-16, Carnegie Mellon University Database Group
//
//===----------------------------------------------------------------------===//

#include "backend/index/btree_index.h"
#include "backend/index/index_key.h"
#include "backend/common/logger.h"
#include "backend/storage/tuple.h"

namespace peloton {
namespace index {

template <typename KeyType, typename ValueType, class KeyComparator,
          class KeyEqualityChecker>
BTreeIndex<KeyType, ValueType, KeyComparator, KeyEqualityChecker>::BTreeIndex(
    IndexMetadata *metadata)
    : Index(metadata),
      container(KeyComparator(metadata)),
      equals(metadata),
      comparator(metadata) {}

template <typename KeyType, typename ValueType, class KeyComparator,
          class KeyEqualityChecker>
BTreeIndex<KeyType, ValueType, KeyComparator,
           KeyEqualityChecker>::~BTreeIndex() {}

template <typename KeyType, typename ValueType, class KeyComparator,
          class KeyEqualityChecker>
bool BTreeIndex<KeyType, ValueType, KeyComparator,
                KeyEqualityChecker>::InsertEntry(const storage::Tuple *key,
                                                 ItemPointer &location) {
  KeyType index_key;

  index_key.SetFromKey(key);
  std::pair<KeyType, ValueType> entry = std::make_pair(index_key, location);

  {
    index_lock.WriteLock();

    // Insert the key, val pair
    container.insert(entry);

    index_lock.Unlock();
  }

  return true;
}

template <typename KeyType, typename ValueType, class KeyComparator,
          class KeyEqualityChecker>
bool BTreeIndex<KeyType, ValueType, KeyComparator,
                KeyEqualityChecker>::DeleteEntry(const storage::Tuple *key,
                                                 const ItemPointer &location) {
  KeyType index_key;
  index_key.SetFromKey(key);

  {
    index_lock.WriteLock();

    // Delete the < key, location > pair
    bool try_again = true;
    while (try_again == true) {
      // Unset try again
      try_again = false;

      // Lookup matching entries
      auto entries = container.equal_range(index_key);
      for (auto iterator = entries.first; iterator != entries.second;
           iterator++) {
        ItemPointer value = iterator->second;

        if ((value.block == location.block) &&
            (value.offset == location.offset)) {
          container.erase(iterator);
          // Set try again
          try_again = true;
          break;
        }
      }
    }

    index_lock.Unlock();
  }

  return true;
}

template <typename KeyType, typename ValueType, class KeyComparator,
    class KeyEqualityChecker>
bool BTreeIndex<KeyType, ValueType, KeyComparator, KeyEqualityChecker>
::ConditionalInsertEntry(const storage::Tuple *key,
    const ItemPointer &location,
    std::function<bool(const storage::Tuple *, const ItemPointer &)> predicate) {

  std::vector<ItemPointer> result;
  KeyType index_key;
  index_key.SetFromKey(key);

  {
    index_lock.WriteLock();

    // find the <key, location> pair
    auto entries = container.equal_range(index_key);
    for (auto entry = entries.first; entry != entries.second; ++entry) {
      if (predicate(key, entry->second)) {
        // this key is already visible or dirty in the index
        return false;
      }
    }

    // Insert the key, val pair
    container.insert(std::pair<KeyType, ValueType>(index_key, location));

    index_lock.Unlock();
  }

  return true;
}

template <typename KeyType, typename ValueType, class KeyComparator,
          class KeyEqualityChecker>
std::vector<ItemPointer>
BTreeIndex<KeyType, ValueType, KeyComparator, KeyEqualityChecker>::Scan(
    const std::vector<Value> &values, const std::vector<oid_t> &key_column_ids,
    const std::vector<ExpressionType> &expr_types,
    const ScanDirectionType &scan_direction) {
  std::vector<ItemPointer> result;
  KeyType index_key;

<<<<<<< HEAD
  {
    index_lock.ReadLock();

    // Check if we have leading (leftmost) column equality
    // refer :
    // http://www.postgresql.org/docs/8.2/static/indexes-multicolumn.html
    oid_t leading_column_id = 0;
    auto key_column_ids_itr = std::find(
        key_column_ids.begin(), key_column_ids.end(), leading_column_id);

    // SPECIAL CASE : leading column id is one of the key column ids
    // and is involved in a equality constraint
    bool special_case = false;
    if (key_column_ids_itr != key_column_ids.end()) {
      auto offset = std::distance(key_column_ids.begin(), key_column_ids_itr);
      if (expr_types[offset] == EXPRESSION_TYPE_COMPARE_EQUAL) {
        special_case = true;
      }
=======
  // Check if we have leading (leftmost) column equality
  // refer : http://www.postgresql.org/docs/8.2/static/indexes-multicolumn.html
  oid_t leading_column_id = 0;
  auto key_column_ids_itr = std::find(
      key_column_ids.begin(), key_column_ids.end(), leading_column_id);

  // SPECIAL CASE : leading column id is one of the key column ids
  // and is involved in a equality constraint
  bool special_case = false;
  if (key_column_ids_itr != key_column_ids.end()) {
    auto offset = std::distance(key_column_ids.begin(), key_column_ids_itr);
    if (expr_types[offset] == EXPRESSION_TYPE_COMPARE_EQUAL) {
      special_case = true;
>>>>>>> d9fc9348
    }
  }

  LOG_TRACE("Special case : %d ", special_case);

  {
    index_lock.ReadLock();

    auto scan_begin_itr = container.begin();
    std::unique_ptr<storage::Tuple> start_key;
    bool all_constraints_are_equal = false;

    // If it is a special case, we can figure out the range to scan in the index
    if (special_case == true) {
      start_key.reset(new storage::Tuple(metadata->GetKeySchema(), true));

      // Construct the lower bound key tuple
      all_constraints_are_equal = ConstructLowerBoundTuple(
          start_key.get(), values, key_column_ids, expr_types);
      LOG_TRACE("All constraints are equal : %d ", all_constraints_are_equal);
      index_key.SetFromKey(start_key.get());

      index_key.SetFromKey(start_key.get());

      // Set scan begin iterator
      scan_begin_itr = container.equal_range(index_key).first;
    }

    switch (scan_direction) {
      case SCAN_DIRECTION_TYPE_FORWARD:
      case SCAN_DIRECTION_TYPE_BACKWARD: {
        // Scan the index entries in forward direction
        for (auto scan_itr = scan_begin_itr; scan_itr != container.end();
             scan_itr++) {
          auto scan_current_key = scan_itr->first;
          auto tuple =
              scan_current_key.GetTupleForComparison(metadata->GetKeySchema());

          // Compare the current key in the scan with "values" based on
          // "expression types"
          // For instance, "5" EXPR_GREATER_THAN "2" is true
          if (Compare(tuple, key_column_ids, expr_types, values) == true) {
            ItemPointer location = scan_itr->second;
            result.push_back(location);
          } else {
            // We can stop scanning if we know that all constraints are equal
            if (all_constraints_are_equal == true) {
              break;
            }
          }
        }

      } break;

      case SCAN_DIRECTION_TYPE_INVALID:
      default:
        throw Exception("Invalid scan direction \n");
        break;
    }

    index_lock.Unlock();
  }

  return result;
}

template <typename KeyType, typename ValueType, class KeyComparator,
          class KeyEqualityChecker>
std::vector<ItemPointer> BTreeIndex<KeyType, ValueType, KeyComparator,
                                    KeyEqualityChecker>::ScanAllKeys() {
  std::vector<ItemPointer> result;

  {
    index_lock.ReadLock();

    auto itr = container.begin();

    // scan all entries
    while (itr != container.end()) {
      ItemPointer location = itr->second;
      result.push_back(location);
      itr++;
    }

    index_lock.Unlock();
  }

  return result;
}

/**
 * @brief Return all locations related to this key.
 */
template <typename KeyType, typename ValueType, class KeyComparator,
          class KeyEqualityChecker>
std::vector<ItemPointer>
BTreeIndex<KeyType, ValueType, KeyComparator, KeyEqualityChecker>::ScanKey(
    const storage::Tuple *key) {
  std::vector<ItemPointer> result;
  KeyType index_key;
  index_key.SetFromKey(key);

  {
    index_lock.ReadLock();

    // find the <key, location> pair
    auto entries = container.equal_range(index_key);
    for (auto entry = entries.first; entry != entries.second; ++entry) {
      result.push_back(entry->second);
    }

    index_lock.Unlock();
  }

  return result;
}

template <typename KeyType, typename ValueType, class KeyComparator,
          class KeyEqualityChecker>
std::string BTreeIndex<KeyType, ValueType, KeyComparator,
                       KeyEqualityChecker>::GetTypeName() const {
  return "Btree";
}

// Explicit template instantiation
template class BTreeIndex<IntsKey<1>, ItemPointer, IntsComparator<1>,
                          IntsEqualityChecker<1>>;
template class BTreeIndex<IntsKey<2>, ItemPointer, IntsComparator<2>,
                          IntsEqualityChecker<2>>;
template class BTreeIndex<IntsKey<3>, ItemPointer, IntsComparator<3>,
                          IntsEqualityChecker<3>>;
template class BTreeIndex<IntsKey<4>, ItemPointer, IntsComparator<4>,
                          IntsEqualityChecker<4>>;

template class BTreeIndex<GenericKey<4>, ItemPointer, GenericComparator<4>,
                          GenericEqualityChecker<4>>;
template class BTreeIndex<GenericKey<8>, ItemPointer, GenericComparator<8>,
                          GenericEqualityChecker<8>>;
template class BTreeIndex<GenericKey<12>, ItemPointer, GenericComparator<12>,
                          GenericEqualityChecker<12>>;
template class BTreeIndex<GenericKey<16>, ItemPointer, GenericComparator<16>,
                          GenericEqualityChecker<16>>;
template class BTreeIndex<GenericKey<24>, ItemPointer, GenericComparator<24>,
                          GenericEqualityChecker<24>>;
template class BTreeIndex<GenericKey<32>, ItemPointer, GenericComparator<32>,
                          GenericEqualityChecker<32>>;
template class BTreeIndex<GenericKey<48>, ItemPointer, GenericComparator<48>,
                          GenericEqualityChecker<48>>;
template class BTreeIndex<GenericKey<64>, ItemPointer, GenericComparator<64>,
                          GenericEqualityChecker<64>>;
template class BTreeIndex<GenericKey<96>, ItemPointer, GenericComparator<96>,
                          GenericEqualityChecker<96>>;
template class BTreeIndex<GenericKey<128>, ItemPointer, GenericComparator<128>,
                          GenericEqualityChecker<128>>;
template class BTreeIndex<GenericKey<256>, ItemPointer, GenericComparator<256>,
                          GenericEqualityChecker<256>>;
template class BTreeIndex<GenericKey<512>, ItemPointer, GenericComparator<512>,
                          GenericEqualityChecker<512>>;

template class BTreeIndex<TupleKey, ItemPointer, TupleKeyComparator,
                          TupleKeyEqualityChecker>;

}  // End index namespace
}  // End peloton namespace<|MERGE_RESOLUTION|>--- conflicted
+++ resolved
@@ -135,26 +135,6 @@
   std::vector<ItemPointer> result;
   KeyType index_key;
 
-<<<<<<< HEAD
-  {
-    index_lock.ReadLock();
-
-    // Check if we have leading (leftmost) column equality
-    // refer :
-    // http://www.postgresql.org/docs/8.2/static/indexes-multicolumn.html
-    oid_t leading_column_id = 0;
-    auto key_column_ids_itr = std::find(
-        key_column_ids.begin(), key_column_ids.end(), leading_column_id);
-
-    // SPECIAL CASE : leading column id is one of the key column ids
-    // and is involved in a equality constraint
-    bool special_case = false;
-    if (key_column_ids_itr != key_column_ids.end()) {
-      auto offset = std::distance(key_column_ids.begin(), key_column_ids_itr);
-      if (expr_types[offset] == EXPRESSION_TYPE_COMPARE_EQUAL) {
-        special_case = true;
-      }
-=======
   // Check if we have leading (leftmost) column equality
   // refer : http://www.postgresql.org/docs/8.2/static/indexes-multicolumn.html
   oid_t leading_column_id = 0;
@@ -168,7 +148,6 @@
     auto offset = std::distance(key_column_ids.begin(), key_column_ids_itr);
     if (expr_types[offset] == EXPRESSION_TYPE_COMPARE_EQUAL) {
       special_case = true;
->>>>>>> d9fc9348
     }
   }
 
