--- conflicted
+++ resolved
@@ -60,58 +60,32 @@
 size_t GetLogFileSize();
 
 static void WriteOutput(double value) {
-<<<<<<< HEAD
-  LOG_INFO("----------------------------------------------------------");
-  LOG_INFO("%d %d %lu :: %lf",
+  LOG_INFO("----------------------------------------------------------\n");
+  LOG_INFO("%d %f %d %d :: %lf",
            state.logging_type,
-           state.backend_count,
-           state.wait_timeout,
+           ycsb::state.update_ratio,
+           ycsb::state.scale_factor,
+           ycsb::state.backend_count,
            value);
 
-  auto& storage_manager = storage::StorageManager::GetInstance();
+  auto &storage_manager = storage::StorageManager::GetInstance();
   auto& log_manager = logging::LogManager::GetInstance();
   auto frontend_logger = log_manager.GetFrontendLogger();
-  size_t fsync_count = 0;
-  if (frontend_logger != nullptr) {
+  auto fsync_count = 0;
+  if(frontend_logger != nullptr){
     fsync_count = frontend_logger->GetFsyncCount();
   }
 
-  LOG_INFO("fsync count : %lu", fsync_count);
+  LOG_INFO("fsync count : %d", fsync_count);
   LOG_INFO("clflush count : %lu", storage_manager.GetClflushCount());
   LOG_INFO("msync count : %lu", storage_manager.GetMsyncCount());
 
   out << state.logging_type << " ";
-  out << state.backend_count << " ";
-  out << state.wait_timeout << " ";
+  out << ycsb::state.update_ratio << " ";
+  out << ycsb::state.scale_factor << " ";
+  out << ycsb::state.backend_count << " ";
   out << value << "\n";
   out.flush();
-=======
-	std::cout << "----------------------------------------------------------\n";
-	std::cout << state.logging_type << " "
-	    << ycsb::state.update_ratio << " "
-	    << ycsb::state.scale_factor << " "
-	    << ycsb::state.backend_count << " :: ";
-	std::cout << value << "\n";
-
-	auto &storage_manager = storage::StorageManager::GetInstance();
-	auto& log_manager = logging::LogManager::GetInstance();
-	auto frontend_logger = log_manager.GetFrontendLogger();
-	auto fsync_count = 0;
-	if(frontend_logger != nullptr){
-		fsync_count = frontend_logger->GetFsyncCount();
-	}
-
-	std::cout << "fsync count : " << fsync_count << " ";
-	std::cout << "clflush count : " << storage_manager.GetClflushCount() << " ";
-	std::cout << "msync count : " << storage_manager.GetMsyncCount() << "\n";
-
-	out << state.logging_type << " ";
-	out << ycsb::state.update_ratio << " ";
-	out << ycsb::state.scale_factor << " ";
-  out << ycsb::state.backend_count << " ";
-	out << value << "\n";
-	out.flush();
->>>>>>> d9fc9348
 }
 
 std::string GetFilePath(std::string directory_path, std::string file_name) {
@@ -149,17 +123,11 @@
   Timer<> timer;
   std::thread thread;
 
-<<<<<<< HEAD
-	// set log file and logging type
-	log_manager.SetLogFileName(file_path);
-=======
   timer.Start();
 
   // Start frontend logger if in a valid logging mode
 	if (peloton_logging_mode != LOGGING_TYPE_INVALID) {
-	  // TODO:
-	  std::cout << "Log path :: " << file_path << "\n";
->>>>>>> d9fc9348
+	  LOG_INFO("Log path :: %s", file_path.c_str());
 
 	  // set log file and logging type
 	  log_manager.SetLogFileName(file_path);
@@ -261,8 +229,6 @@
 	} else {
 		LOG_ERROR("Failed to terminate logging thread");
 	}
-<<<<<<< HEAD
-=======
 
   timer.Stop();
 
@@ -271,7 +237,6 @@
     WriteOutput(timer.GetDuration());
   }
 
->>>>>>> d9fc9348
 }
 
 //===--------------------------------------------------------------------===//
