--- conflicted
+++ resolved
@@ -46,7 +46,7 @@
 #include "backend/executor/logical_tile.h"
 #include "backend/executor/logical_tile_factory.h"
 #include "backend/executor/materialization_executor.h"
-#include "backend/executor/insert_executor.h"
+#include "backend/executor/update_executor.h"
 #include "backend/executor/index_scan_executor.h"
 
 #include "backend/expression/abstract_expression.h"
@@ -176,11 +176,7 @@
 
 bool RunUpdate(ZipfDistribution &zipf);
 
-<<<<<<< HEAD
-void RunInsert();
-=======
 bool RunMixed(ZipfDistribution &zipf, int read_count, int write_count);
->>>>>>> a96b3f95
 
 /////////////////////////////////////////////////////////
 // WORKLOAD
@@ -217,13 +213,6 @@
       break;
     }
 
-<<<<<<< HEAD
-    if (rng_val < update_ratio) {
-      RunInsert();
-    }
-    else {
-      RunRead();
-=======
     if (state.run_mix) {
       while (RunMixed(zipf, 12, 2) == false) {
         execution_count_ref++;
@@ -240,7 +229,6 @@
           execution_count_ref++;
         }
       }
->>>>>>> a96b3f95
     }
 
     transaction_count_ref++;
@@ -659,26 +647,18 @@
   }
 }
 
-<<<<<<< HEAD
-void RunInsert() {
-=======
 bool RunUpdate(ZipfDistribution &zipf) {
->>>>>>> a96b3f95
   auto &txn_manager = concurrency::TransactionManagerFactory::GetInstance();
 
-  const oid_t col_count = state.column_count + 1;
-  auto table_schema = user_table->GetSchema();
-  const bool allocate = true;
-  std::string field_raw_value(ycsb_field_length - 1, 'o');
-
-  std::unique_ptr<VarlenPool> pool(new VarlenPool(BACKEND_TYPE_MM));
-
   auto txn = txn_manager.BeginTransaction();
+
+  /////////////////////////////////////////////////////////
+  // INDEX SCAN + PREDICATE
+  /////////////////////////////////////////////////////////
+
   std::unique_ptr<executor::ExecutorContext> context(
       new executor::ExecutorContext(txn));
 
-<<<<<<< HEAD
-=======
   // Column ids to be added to logical tile after scan.
   std::vector<oid_t> column_ids;
   oid_t column_count = state.column_count + 1;
@@ -715,24 +695,21 @@
   executor::IndexScanExecutor index_scan_executor(&index_scan_node,
                                                   context.get());
 
->>>>>>> a96b3f95
-  /////////////////////////////////////////////////////////
-  // INSERT
-  /////////////////////////////////////////////////////////
-
-  std::unique_ptr<storage::Tuple> tuple(new storage::Tuple(table_schema, allocate));
-  auto key_value = ValueFactory::GetIntegerValue(0);
-  auto field_value = ValueFactory::GetStringValue(field_raw_value);
-
-  tuple->SetValue(0, key_value, nullptr);
-  for (oid_t col_itr = 1; col_itr < col_count; col_itr++) {
-    tuple->SetValue(col_itr, field_value, pool.get());
-  }
-
-<<<<<<< HEAD
-  planner::InsertPlan insert_node(user_table, std::move(tuple));
-  executor::InsertExecutor insert_executor(&insert_node, context.get());
-=======
+  /////////////////////////////////////////////////////////
+  // UPDATE
+  /////////////////////////////////////////////////////////
+
+  planner::ProjectInfo::TargetList target_list;
+  planner::ProjectInfo::DirectMapList direct_map_list;
+
+  // Update the second attribute
+  for (oid_t col_itr = 0; col_itr < column_count; col_itr++) {
+    if (col_itr != 1) {
+      direct_map_list.emplace_back(col_itr,
+                                   std::pair<oid_t, oid_t>(0, col_itr));
+    }
+  }
+
   // std::string update_raw_value(ycsb_field_length - 1, 'u');
   int update_raw_value = 2;
   Value update_val = ValueFactory::GetIntegerValue(update_raw_value);
@@ -746,7 +723,6 @@
 
   executor::UpdateExecutor update_executor(&update_node, context.get());
   update_executor.AddChild(&index_scan_executor);
->>>>>>> a96b3f95
 
   std::vector<executor::AbstractExecutor *> executors;
   executors.push_back(&update_executor);
@@ -757,12 +733,7 @@
   // EXECUTE
   /////////////////////////////////////////////////////////
 
-<<<<<<< HEAD
-  std::vector<executor::AbstractExecutor *> executors;
-  executors.push_back(&insert_executor);
-=======
   auto result = txn->GetResult();
->>>>>>> a96b3f95
 
   // transaction passed execution.
   if (result == Result::RESULT_SUCCESS) {
