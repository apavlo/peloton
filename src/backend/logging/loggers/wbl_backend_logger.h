//===----------------------------------------------------------------------===//
//
//                         Peloton
//
// wbl_backend_logger.h
//
// Identification: src/backend/logging/loggers/wbl_backend_logger.h
//
// Copyright (c) 2015-16, Carnegie Mellon University Database Group
//
//===----------------------------------------------------------------------===//

#pragma once

#include "backend/common/types.h"
#include "backend/logging/backend_logger.h"

namespace peloton {
namespace logging {

//===--------------------------------------------------------------------===//
// WBL Backend Logger
//===--------------------------------------------------------------------===//

class WriteBehindBackendLogger : public BackendLogger {
 public:
  WriteBehindBackendLogger(const WriteBehindBackendLogger &) = delete;
  WriteBehindBackendLogger &operator=(const WriteBehindBackendLogger &) =
      delete;
  WriteBehindBackendLogger(WriteBehindBackendLogger &&) = delete;
  WriteBehindBackendLogger &operator=(WriteBehindBackendLogger &&) = delete;

  WriteBehindBackendLogger() { logging_type = LOGGING_TYPE_NVM_WBL; }
<<<<<<< HEAD

  void Log(LogRecord *record);

  void TruncateLocalQueue(oid_t offset);
=======
>>>>>>> 3f733881

  LogRecord *GetTupleRecord(LogRecordType log_record_type, txn_id_t txn_id,
                            oid_t table_oid, oid_t db_oid,
                            ItemPointer insert_location,
                            ItemPointer delete_location,
                            const void *data = nullptr);
};

}  // namespace logging
}  // namespace peloton<|MERGE_RESOLUTION|>--- conflicted
+++ resolved
@@ -31,13 +31,6 @@
   WriteBehindBackendLogger &operator=(WriteBehindBackendLogger &&) = delete;
 
   WriteBehindBackendLogger() { logging_type = LOGGING_TYPE_NVM_WBL; }
-<<<<<<< HEAD
-
-  void Log(LogRecord *record);
-
-  void TruncateLocalQueue(oid_t offset);
-=======
->>>>>>> 3f733881
 
   LogRecord *GetTupleRecord(LogRecordType log_record_type, txn_id_t txn_id,
                             oid_t table_oid, oid_t db_oid,
