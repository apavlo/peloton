//===----------------------------------------------------------------------===//
//
//                         PelotonDB
//
// plan_executor.cpp
//
// Identification: src/backend/bridge/dml/executor/plan_executor.cpp
//
// Copyright (c) 2015, Carnegie Mellon University Database Group
//
//===----------------------------------------------------------------------===//

#include "plan_executor.h"
#include <cassert>

#include "backend/bridge/dml/mapper/mapper.h"
#include "backend/bridge/dml/tuple/tuple_transformer.h"
#include "backend/common/logger.h"
#include "backend/concurrency/transaction_manager.h"
#include "backend/executor/executors.h"
#include "backend/storage/tuple_iterator.h"

#include "access/tupdesc.h"
#include "nodes/print.h"
#include "utils/memutils.h"

namespace peloton {
namespace bridge {

executor::ExecutorContext *BuildExecutorContext(PlanState *planstate,
                                                concurrency::Transaction *txn);
executor::AbstractExecutor *BuildExecutorTree(
    executor::AbstractExecutor *root, planner::AbstractPlan *plan,
    PlanState *planstate, executor::ExecutorContext *executor_context);

void CleanExecutorTree(executor::AbstractExecutor *root);

/**
 * @brief Pretty print the plan tree.
 * @param The plan tree
 * @return none.
 */
void PlanExecutor::PrintPlan(const planner::AbstractPlan *plan,
                             std::string prefix) {
  if (plan == nullptr)
    return;

  prefix += "  ";

  LOG_TRACE("%s->Plan Type :: %d ", prefix.c_str(), plan->GetPlanNodeType());

  auto children = plan->GetChildren();

  for (auto child : children) {
    PrintPlan(child, prefix);
  }
}

/**
 * @brief Build Executor Context
 */
executor::ExecutorContext *BuildExecutorContext(ParamListInfoData *param_list,
                                                concurrency::Transaction *txn) {
  ValueArray params = PlanTransformer::BuildParams(param_list);

  return new executor::ExecutorContext(txn, params);
}

/**
 * @brief Build the executor tree.
 * @param The current executor tree
 * @param The plan tree
 * @param Transation context
 * @return The updated executor tree.
 */
executor::AbstractExecutor *BuildExecutorTree(
    executor::AbstractExecutor *root, planner::AbstractPlan *plan,
    executor::ExecutorContext *executor_context) {
  // Base case
  if (plan == nullptr)
    return root;

  executor::AbstractExecutor *child_executor = nullptr;

  auto plan_node_type = plan->GetPlanNodeType();
  switch (plan_node_type) {
    case PLAN_NODE_TYPE_INVALID:
      LOG_ERROR("Invalid plan node type ")
      ;
      break;

    case PLAN_NODE_TYPE_SEQSCAN:
      child_executor = new executor::SeqScanExecutor(plan, executor_context);
      break;

    case PLAN_NODE_TYPE_INDEXSCAN:
      child_executor = new executor::IndexScanExecutor(plan, executor_context);
      break;

    case PLAN_NODE_TYPE_INSERT:
      child_executor = new executor::InsertExecutor(plan, executor_context);
      break;

    case PLAN_NODE_TYPE_DELETE:
      child_executor = new executor::DeleteExecutor(plan, executor_context);
      break;

    case PLAN_NODE_TYPE_UPDATE:
      child_executor = new executor::UpdateExecutor(plan, executor_context);
      break;

    case PLAN_NODE_TYPE_LIMIT:
      child_executor = new executor::LimitExecutor(plan, executor_context);
      break;

    case PLAN_NODE_TYPE_NESTLOOP:
      child_executor = new executor::NestedLoopJoinExecutor(plan,
                                                            executor_context);
      break;

    case PLAN_NODE_TYPE_MERGEJOIN:
      child_executor = new executor::MergeJoinExecutor(plan, executor_context);
      break;

    case PLAN_NODE_TYPE_PROJECTION:
      child_executor = new executor::ProjectionExecutor(plan, executor_context);
      break;

    case PLAN_NODE_TYPE_MATERIALIZE:
      child_executor = new executor::MaterializationExecutor(plan,
                                                             executor_context);
      break;

    case PLAN_NODE_TYPE_AGGREGATE_V2:
      child_executor = new executor::AggregateExecutor(plan, executor_context);
      break;

    case PLAN_NODE_TYPE_ORDERBY:
      child_executor = new executor::OrderByExecutor(plan, executor_context);
      break;

    default:
      LOG_ERROR("Unsupported plan node type : %d ", plan_node_type)
      ;
      break;
  }

  // Base case
  if (child_executor != nullptr) {
    if (root != nullptr)
      root->AddChild(child_executor);
    else
      root = child_executor;
  }

  // Recurse
  auto children = plan->GetChildren();
  for (auto child : children) {

    child_executor = BuildExecutorTree(child_executor, child, executor_context);

  }

  return root;
}

/**
 * @brief Clean up the executor tree.
 * @param The current executor tree
 * @return none.
 */
void CleanExecutorTree(executor::AbstractExecutor *root) {
  if (root == nullptr)
    return;

  // Recurse
  auto children = root->GetChildren();
  for (auto child : children) {
    CleanExecutorTree(child);
  }

  // Cleanup self
  delete root;
}

/**
 * @brief Add a Materialization node if the root of the executor tree is seqscan
 * or limit
 * @param the current executor tree
 * @return new root of the executor tree
 */
executor::AbstractExecutor *PlanExecutor::AddMaterialization(
    executor::AbstractExecutor *root) {
  if (root == nullptr)
    return root;
  auto type = root->GetRawNode()->GetPlanNodeType();
  executor::AbstractExecutor *new_root = root;

  switch (type) {
    case PLAN_NODE_TYPE_MERGEJOIN:
    case PLAN_NODE_TYPE_NESTLOOP:
    case PLAN_NODE_TYPE_SEQSCAN:
    case PLAN_NODE_TYPE_INDEXSCAN:
      /* FALL THRU */
    case PLAN_NODE_TYPE_LIMIT:
      new_root = new executor::MaterializationExecutor(nullptr, nullptr);
      new_root->AddChild(root);
      LOG_TRACE("Added materialization, the original root executor type is %d",
                type);
      break;
    default:
      break;
  }

  return new_root;
}

/**
 * @brief Build a executor tree and execute it.
 * @return status of execution.
 */
peloton_status
PlanExecutor::ExecutePlan(planner::AbstractPlan *plan,
                          ParamListInfo param_list,
                          TupleDesc tuple_desc,
                          TransactionId txn_id) {
  peloton_status p_status;

  if (plan == nullptr)
    return p_status;

  LOG_TRACE("PlanExecutor Start \n");

  bool status;
  bool init_failure = false;
  bool single_statement_txn = false;
  List *slots = NULL;

  auto &txn_manager = concurrency::TransactionManager::GetInstance();
  auto txn = txn_manager.GetPGTransaction(txn_id);
  // This happens for single statement queries in PG
  if (txn == nullptr) {
    single_statement_txn = true;
    txn = txn_manager.StartPGTransaction(txn_id);
  }
  assert(txn);

  LOG_TRACE("Txn ID = %lu ", txn->GetTransactionId());
  LOG_TRACE("Building the executor tree");
<<<<<<< HEAD

=======
>>>>>>> 8a77c153

  auto executor_context = BuildExecutorContext(param_list, txn);

  // Build the executor tree

  executor::AbstractExecutor *executor_tree = BuildExecutorTree(
      nullptr, plan, executor_context);

  // Add materialization if the root if seqscan or limit
  executor_tree = AddMaterialization(executor_tree);

  LOG_TRACE("Initializing the executor tree");

  // Initialize the executor tree
  status = executor_tree->Init();

  // Abort and cleanup
  if (status == false) {
    init_failure = true;
    txn->SetResult(Result::RESULT_FAILURE);
    goto cleanup;
  }

  LOG_TRACE("Running the executor tree");

  // Execute the tree until we get result tiles from root node
  for (;;) {
    status = executor_tree->Execute();

    // Stop
    if (status == false) {
      break;
    }

    std::unique_ptr<executor::LogicalTile> tile(executor_tree->GetOutput());

    // Some executor just doesn't return tiles (e.g., Update).
    if (tile.get() == nullptr) {
      continue;
    }

    // Get result base tile and iterate over it
    auto base_tile = tile.get()->GetBaseTile(0);
    assert(base_tile);
    storage::TupleIterator tile_itr(base_tile);
    storage::Tuple tuple(base_tile->GetSchema());

    // Go over tile and get result slots
    while (tile_itr.Next(tuple)) {
      auto slot = TupleTransformer::GetPostgresTuple(&tuple, tuple_desc);

      if (slot != nullptr) {
        slots = lappend(slots, slot);
<<<<<<< HEAD
=======
        LOG_TRACE("1 slot");
>>>>>>> 8a77c153
        //print_slot(slot);
      }
    }

  }

  // Set the result
  p_status.m_processed = executor_context->num_processed;
  p_status.m_result_slots = slots;

// final cleanup
  cleanup:

<<<<<<< HEAD
  LOG_TRACE("About to commit %d, %d", single_statement_txn, init_failure);
=======
  LOG_INFO("About to commit: single stmt: %d, init_failure: %d, status: %d", single_statement_txn, init_failure, txn->GetResult());
>>>>>>> 8a77c153

  // should we commit or abort ?
  if (single_statement_txn == true || init_failure == true) {
    auto status = txn->GetResult();
    switch (status) {
      case Result::RESULT_SUCCESS:
        LOG_INFO("Committing txn_id : %lu , cid : %lu\n",
                 txn->GetTransactionId(), txn->GetCommitId());
        // Commit
        txn_manager.CommitTransaction(txn);

        break;

      case Result::RESULT_FAILURE:
      default:
        LOG_INFO("Aborting txn : %lu , cid : %lu \n", txn->GetTransactionId(),
                 txn->GetCommitId());
        // Abort
        txn_manager.AbortTransaction(txn);
    }
  }
  // clean up executor tree
  CleanExecutorTree(executor_tree);

  // Clean executor context
  delete executor_context;

  p_status.m_result = txn->GetResult();
  return p_status;
}

}  // namespace bridge
}  // namespace peloton<|MERGE_RESOLUTION|>--- conflicted
+++ resolved
@@ -247,10 +247,6 @@
 
   LOG_TRACE("Txn ID = %lu ", txn->GetTransactionId());
   LOG_TRACE("Building the executor tree");
-<<<<<<< HEAD
-
-=======
->>>>>>> 8a77c153
 
   auto executor_context = BuildExecutorContext(param_list, txn);
 
@@ -304,10 +300,6 @@
 
       if (slot != nullptr) {
         slots = lappend(slots, slot);
-<<<<<<< HEAD
-=======
-        LOG_TRACE("1 slot");
->>>>>>> 8a77c153
         //print_slot(slot);
       }
     }
@@ -321,11 +313,7 @@
 // final cleanup
   cleanup:
 
-<<<<<<< HEAD
-  LOG_TRACE("About to commit %d, %d", single_statement_txn, init_failure);
-=======
-  LOG_INFO("About to commit: single stmt: %d, init_failure: %d, status: %d", single_statement_txn, init_failure, txn->GetResult());
->>>>>>> 8a77c153
+  LOG_TRACE("About to commit: single stmt: %d, init_failure: %d, status: %d", single_statement_txn, init_failure, txn->GetResult());
 
   // should we commit or abort ?
   if (single_statement_txn == true || init_failure == true) {
