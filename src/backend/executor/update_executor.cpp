//===----------------------------------------------------------------------===//
//
//                         PelotonDB
//
// update_executor.cpp
//
// Identification: src/backend/executor/update_executor.cpp
//
// Copyright (c) 2015, Carnegie Mellon University Database Group
//
//===----------------------------------------------------------------------===//

#include "backend/executor/update_executor.h"

#include "backend/logging/log_manager.h"
#include "backend/logging/records/tuple_record.h"
#include "backend/planner/update_plan.h"
#include "backend/common/logger.h"
#include "backend/catalog/manager.h"
#include "backend/executor/logical_tile.h"
#include "backend/expression/container_tuple.h"
#include "backend/concurrency/transaction.h"
#include "backend/concurrency/transaction_manager.h"

namespace peloton {
namespace executor {

/**
 * @brief Constructor for update executor.
 * @param node Update node corresponding to this executor.
 */
UpdateExecutor::UpdateExecutor(planner::AbstractPlan *node,
                               ExecutorContext *executor_context)
    : AbstractExecutor(node, executor_context) {}

/**
 * @brief Nothing to init at the moment.
 * @return true on success, false otherwise.
 */
bool UpdateExecutor::DInit() {
  assert(children_.size() == 1);
  assert(target_table_ == nullptr);
  assert(project_info_ == nullptr);

  // Grab settings from node
  const planner::UpdatePlan &node = GetPlanNode<planner::UpdatePlan>();
  target_table_ = node.GetTable();
  project_info_ = node.GetProjectInfo();

  assert(target_table_);
  assert(project_info_);

  return true;
}

/**
 * @brief updates a set of columns
 * @return true on success, false otherwise.
 */
bool UpdateExecutor::DExecute() {
  assert(children_.size() == 1);
  assert(executor_context_);

  // We are scanning over a logical tile.
  LOG_INFO("Update executor :: 1 child \n");

  if (!children_[0]->Execute()) {
    return false;
  }

  std::unique_ptr<LogicalTile> source_tile(children_[0]->GetOutput());

  auto &pos_lists = source_tile.get()->GetPositionLists();
  storage::Tile *tile = source_tile->GetBaseTile(0);
  storage::TileGroup *tile_group = tile->GetTileGroup();
  auto transaction_ = executor_context_->GetTransaction();
  auto tile_group_id = tile_group->GetTileGroupId();

  // Update tuples in given table
  for (oid_t visible_tuple_id : *source_tile) {
    oid_t physical_tuple_id = pos_lists[0][visible_tuple_id];
    LOG_INFO("Visible Tuple id : %d, Physical Tuple id : %d \n",
              visible_tuple_id, physical_tuple_id);

    // (A) Try to delete the tuple first
    auto delete_location = ItemPointer(tile_group_id, physical_tuple_id);
    bool status = target_table_->DeleteTuple(transaction_, delete_location);
    if (status == false) {
      LOG_INFO("Fail to delete old tuple. Set txn failure.");
      transaction_->SetResult(Result::RESULT_FAILURE);
      return false;
    }
    transaction_->RecordDelete(delete_location);

    // (B.1) Make a copy of the original tuple and allocate a new tuple
    expression::ContainerTuple<storage::TileGroup> old_tuple(tile_group,
                                                             physical_tuple_id);
    storage::Tuple *new_tuple =
        new storage::Tuple(target_table_->GetSchema(), true);

    // (B.2) Execute the projections
    project_info_->Evaluate(new_tuple, &old_tuple, nullptr, executor_context_);

    // (C) finally insert updated tuple into the table
<<<<<<< HEAD
    ItemPointer location =
        target_table_->InsertTuple(transaction_, new_tuple);
=======
    ItemPointer location = target_table_->UpdateTuple(transaction_, new_tuple, delete_location);
>>>>>>> f40bc942
    if (location.block == INVALID_OID) {
      delete new_tuple;
      LOG_INFO("Fail to insert new tuple. Set txn failure.");
      transaction_->SetResult(Result::RESULT_FAILURE);
      return false;
    }


    executor_context_->num_processed += 1; // updated one

    transaction_->RecordInsert(location);

   // Logging 
   {
      auto& logManager = logging::LogManager::GetInstance();

      if(logManager.IsInLoggingMode()){
        auto logger = logManager.GetBackendLogger();
        auto record = logger->GetTupleRecord(LOGRECORD_TYPE_TUPLE_UPDATE,
                                             transaction_->GetTransactionId(), 
                                             target_table_->GetOid(),
                                             location,
                                             delete_location, 
                                             new_tuple);


        logger->Log(record);
      }
    }

    delete new_tuple;
  }

  // By default, update should return nothing?
  // SetOutput(source_tile.release());
  return true;
}

}  // namespace executor
}  // namespace peloton<|MERGE_RESOLUTION|>--- conflicted
+++ resolved
@@ -102,12 +102,8 @@
     project_info_->Evaluate(new_tuple, &old_tuple, nullptr, executor_context_);
 
     // (C) finally insert updated tuple into the table
-<<<<<<< HEAD
     ItemPointer location =
         target_table_->InsertTuple(transaction_, new_tuple);
-=======
-    ItemPointer location = target_table_->UpdateTuple(transaction_, new_tuple, delete_location);
->>>>>>> f40bc942
     if (location.block == INVALID_OID) {
       delete new_tuple;
       LOG_INFO("Fail to insert new tuple. Set txn failure.");
