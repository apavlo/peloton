--- conflicted
+++ resolved
@@ -125,11 +125,7 @@
 
   if (tuple_descriptor.empty()) return;
 
-<<<<<<< HEAD
-  // LOG_TRACE("Put TupleDescriptor");
-=======
   LOG_TRACE("Put TupleDescriptor");
->>>>>>> 2e15a5ea
 
   std::unique_ptr<Packet> pkt(new Packet());
   pkt->msg_type = 'T';
@@ -159,11 +155,7 @@
                                  ResponseBuffer &responses) {
   if (!results.size() || !colcount) return;
 
-<<<<<<< HEAD
-  // LOG_TRACE("Flatten result size: %lu", results.size());
-=======
   LOG_TRACE("Flatten result size: %lu", results.size());
->>>>>>> 2e15a5ea
   size_t numrows = results.size() / colcount;
 
   // 1 packet per row
@@ -180,11 +172,7 @@
     responses.push_back(std::move(pkt));
   }
   rows_affected = numrows;
-<<<<<<< HEAD
-  // LOG_TRACE("Rows affected: %d", rows_affected);
-=======
   LOG_TRACE("Rows affected: %d", rows_affected);
->>>>>>> 2e15a5ea
 }
 
 /* Gets the first token of a query */
@@ -213,11 +201,7 @@
     tag += " 0 " + std::to_string(rows);
   else
     tag += " " + std::to_string(rows);
-<<<<<<< HEAD
-  // LOG_TRACE("complete command tag: %s", tag.c_str());
-=======
   LOG_TRACE("complete command tag: %s", tag.c_str());
->>>>>>> 2e15a5ea
   PacketPutString(pkt, tag);
 
   responses.push_back(std::move(pkt));
@@ -249,12 +233,8 @@
 void PacketManager::ExecQueryMessage(Packet *pkt, ResponseBuffer &responses) {
   std::string q_str;
   PacketGetString(pkt, pkt->len, q_str);
-<<<<<<< HEAD
-  // LOG_TRACE("Query Received: %s \n", q_str.c_str());
-
-=======
+
   LOG_INFO("Query Received: %s \n", q_str.c_str());
->>>>>>> 2e15a5ea
   std::vector<std::string> queries;
   boost::split(queries, q_str, boost::is_any_of(";"));
 
@@ -287,13 +267,8 @@
 
     // check status
     if (status == Result::RESULT_FAILURE) {
-<<<<<<< HEAD
       SendErrorResponse({{'M', error_message}}, responses);
-      // LOG_TRACE("Error Response Sent!");
-=======
-      SendErrorResponse( { { 'M', error_message } }, responses);
       LOG_TRACE("Error Response Sent!");
->>>>>>> 2e15a5ea
       break;
     }
 
@@ -313,27 +288,15 @@
  * exec_parse_message - handle PARSE message
  */
 void PacketManager::ExecParseMessage(Packet *pkt, ResponseBuffer &responses) {
-<<<<<<< HEAD
-  // LOG_TRACE("PARSE message");
-=======
-  LOG_INFO("Parse message");
->>>>>>> 2e15a5ea
+  LOG_DEBUG("Parse message");
   std::string error_message, statement_name, query_string, query_type;
   GetStringToken(pkt, statement_name);
 
   // Read prepare statement name
-<<<<<<< HEAD
-  // LOG_TRACE("Prep stmt: %s", statement_name.c_str());
+  LOG_DEBUG("Prep stmt: %s", statement_name.c_str());
   // Read query string
   GetStringToken(pkt, query_string);
-  // LOG_TRACE("Parse Query: %s", query_string.c_str());
-
-=======
-  LOG_INFO("Prep stmt: %s", statement_name.c_str());
-  // Read query string
-  GetStringToken(pkt, query_string);
-  LOG_INFO("Parse Query: %s", query_string.c_str());
->>>>>>> 2e15a5ea
+  LOG_DEBUG("Parse Query: %s", query_string.c_str());
   skipped_stmt_ = false;
   query_type = get_query_type(query_string);
   if (!HardcodedExecuteFilter(query_type)) {
@@ -341,11 +304,7 @@
     skipped_stmt_ = true;
     skipped_query_string_ = std::move(query_string);
     skipped_query_type_ = std::move(query_type);
-<<<<<<< HEAD
-    // LOG_TRACE("Statement to be skipped");
-=======
     LOG_TRACE("Statement to be skipped");
->>>>>>> 2e15a5ea
 
     // Send Parse complete response
     std::unique_ptr<Packet> response(new Packet());
@@ -366,11 +325,7 @@
 
   // Read number of params
   int num_params = PacketGetInt(pkt, 2);
-<<<<<<< HEAD
-  // LOG_TRACE("NumParams: %d", num_params);
-=======
   LOG_TRACE("NumParams: %d", num_params);
->>>>>>> 2e15a5ea
 
   // Read param types
   std::vector<int32_t> param_types(num_params);
@@ -388,18 +343,10 @@
   if (unnamed_query) {
     unnamed_statement = statement;
   } else {
-<<<<<<< HEAD
-    // LOG_TRACE("Setting named statement with name : %s",
-    //    statement_name.c_str());
-    auto entry = std::make_pair(statement_name, statement);
-    statement_cache_.insert(entry);
-    // LOG_TRACE("CACHE SIZE: %d", (int)statement_cache_.size());
-=======
     LOG_TRACE("Setting named statement with name : %s", statement_name.c_str());
     auto entry = std::make_pair(statement_name, statement);
     statement_cache_.insert(entry);
     LOG_TRACE("CACHE SIZE: %d", (int)statement_cache_.size());
->>>>>>> 2e15a5ea
   }
   // Send Parse complete response
   std::unique_ptr<Packet> response(new Packet());
@@ -410,18 +357,12 @@
 void PacketManager::ExecBindMessage(Packet *pkt, ResponseBuffer &responses) {
   std::string portal_name, statement_name;
   // BIND message
-  LOG_INFO("Bind Message");
+  LOG_DEBUG("Bind Message");
   GetStringToken(pkt, portal_name);
-<<<<<<< HEAD
-  // LOG_TRACE("Portal name: %s", portal_name.c_str());
-  GetStringToken(pkt, statement_name);
-  // LOG_TRACE("Prep stmt name: %s", statement_name.c_str());
-
-=======
   LOG_TRACE("Portal name: %s", portal_name.c_str());
   GetStringToken(pkt, statement_name);
   LOG_TRACE("Prep stmt name: %s", statement_name.c_str());
->>>>>>> 2e15a5ea
+
   if (skipped_stmt_) {
     // send bind complete
     std::unique_ptr<Packet> response(new Packet());
@@ -484,11 +425,7 @@
   if (!HardcodedExecuteFilter(query_type)) {
     skipped_stmt_ = true;
     skipped_query_string_ = query_string;
-<<<<<<< HEAD
-    // LOG_TRACE("Statement skipped: %s", skipped_query_string_.c_str());
-=======
     LOG_TRACE("Statement skipped: %s", skipped_query_string_.c_str());
->>>>>>> 2e15a5ea
     std::unique_ptr<Packet> response(new Packet());
     // Send Parse complete response
     response->msg_type = '2';
@@ -527,7 +464,6 @@
         LOG_TRACE("param %d type: %d", param_idx, param_types[param_idx]);
         // BINARY mode
         switch (param_types[param_idx]) {
-<<<<<<< HEAD
           case POSTGRES_VALUE_TYPE_INTEGER: {
             int int_val = 0;
             for (size_t i = 0; i < sizeof(int); ++i) {
@@ -547,61 +483,21 @@
             bind_parameters.push_back(std::make_pair(
                 ValueType::VALUE_TYPE_DOUBLE, std::to_string(float_val)));
             param_values->push_back(ValueFactory::GetDoubleValue(float_val));
-            // //LOG_TRACE("Bind param (size: %d) : %lf", param_len, float_val);
+            // LOG_TRACE("Bind param (size: %d) : %lf", param_len, float_val);
           } break;
           default: {
             LOG_ERROR("Do not support data type: %d", param_types[param_idx]);
           } break;
-=======
-        case POSTGRES_VALUE_TYPE_INTEGER: {
-          int int_val = 0;
-          for (size_t i = 0; i < sizeof(int); ++i) {
-            int_val = (int_val << 8) | param[i];
-          }
-          bind_parameters.push_back(
-              std::make_pair(ValueType::VALUE_TYPE_INTEGER,
-                  std::to_string(int_val)));
-          param_values->push_back(ValueFactory::GetIntegerValue(int_val));
-        }
-          break;
-        case POSTGRES_VALUE_TYPE_DOUBLE: {
-          double float_val = 0;
-          unsigned long buf = 0;
-          for (size_t i = 0; i < sizeof(double); ++i) {
-            buf = (buf << 8) | param[i];
-          }
-          memcpy(&float_val, &buf, sizeof(double));
-          bind_parameters.push_back(
-              std::make_pair(ValueType::VALUE_TYPE_DOUBLE,
-                  std::to_string(float_val)));
-          param_values->push_back(ValueFactory::GetDoubleValue(float_val));
-          // LOG_TRACE("Bind param (size: %d) : %lf", param_len, float_val);
-        }
-          break;
-        default: {
-          LOG_ERROR("Do not support data type: %d",
-              param_types[param_idx]);
-        }
-          break;
->>>>>>> 2e15a5ea
         }
       }
     }
   }
   // Construct a portal
 
-<<<<<<< HEAD
-  // LOG_TRACE("Size of param values vector ----------------------> %lu" ,
-  // param_values->size());
+  LOG_TRACE("Size of param values vector: %lu", param_values->size());
 
   if (param_values->size() > 0) {
-    // LOG_TRACE("Setting Parameter Values...");
-=======
-  LOG_TRACE("Size of param values vector: %lu" , param_values->size());
-
-  if(param_values->size() > 0){
     LOG_TRACE("Setting Parameter Values...");
->>>>>>> 2e15a5ea
     statement->GetPlanTree()->SetParameterValues(param_values);
   }
 
@@ -627,21 +523,13 @@
                                         ResponseBuffer &responses) {
   PktBuf mode;
   std::string portal_name;
-<<<<<<< HEAD
-  // LOG_TRACE("DESCRIBE message");
-  PacketGetBytes(pkt, 1, mode);
-  // LOG_TRACE("mode %c", mode[0]);
-  GetStringToken(pkt, portal_name);
-  // LOG_TRACE("portal name: %s", portal_name.c_str());
-
-=======
   LOG_INFO("Describe message");
   PacketGetBytes(pkt, 1, mode);
   LOG_TRACE("mode %c", mode[0]);
   GetStringToken(pkt, portal_name);
   LOG_TRACE("portal name: %s", portal_name.c_str());
->>>>>>> 2e15a5ea
   if (mode[0] == 'P') {
+
     auto portal_itr = portals_.find(portal_name);
 
     // TODO: error handling here
@@ -667,11 +555,7 @@
 
 void PacketManager::ExecExecuteMessage(Packet *pkt, ResponseBuffer &responses) {
   // EXECUTE message
-<<<<<<< HEAD
-  // LOG_TRACE("EXECUTE message");
-=======
-  LOG_INFO("Execute message");
->>>>>>> 2e15a5ea
+  LOG_DEBUG("Execute message");
   std::vector<ResultType> results;
   std::string error_message, portal_name;
   int rows_affected = 0;
@@ -680,11 +564,7 @@
   // covers weird JDBC edge case of sending double BEGIN statements. Don't
   // execute them
   if (skipped_stmt_) {
-<<<<<<< HEAD
-    // LOG_TRACE("Statement skipped: %s", skipped_query_string_.c_str());
-=======
     LOG_TRACE("Statement skipped: %s", skipped_query_string_.c_str());
->>>>>>> 2e15a5ea
     CompleteCommand(skipped_query_type_, rows_affected, responses);
     skipped_stmt_ = false;
     return;
@@ -692,13 +572,8 @@
 
   auto portal = portals_[portal_name];
   if (portal.get() == nullptr) {
-<<<<<<< HEAD
-    // LOG_TRACE("Did not find portal : %s", portal_name.c_str());
+    LOG_ERROR("Did not find portal : %s", portal_name.c_str());
     SendErrorResponse({{'M', error_message}}, responses);
-=======
-    LOG_ERROR("Did not find portal : %s", portal_name.c_str());
-    SendErrorResponse( { { 'M', error_message } }, responses);
->>>>>>> 2e15a5ea
     SendReadyForQuery(txn_state, responses);
     return;
   }
@@ -706,41 +581,22 @@
   auto statement = portal->GetStatement();
   const auto &query_type = statement->GetQueryType();
   if (statement.get() == nullptr) {
-<<<<<<< HEAD
-    // LOG_TRACE("Did not find statement in portal : %s", portal_name.c_str());
+    LOG_ERROR("Did not find statement in portal : %s", portal_name.c_str());
     SendErrorResponse({{'M', error_message}}, responses);
-=======
-    LOG_ERROR("Did not find statement in portal : %s", portal_name.c_str());
-    SendErrorResponse( { { 'M', error_message } }, responses);
->>>>>>> 2e15a5ea
     SendReadyForQuery(txn_state, responses);
     return;
   }
 
-<<<<<<< HEAD
-  const auto &query_string = statement->GetQueryString();
-  const auto &query_type = statement->GetQueryType();
-
-=======
->>>>>>> 2e15a5ea
   auto statement_name = statement->GetStatementName();
   bool unnamed = statement_name.empty();
-
-  LOG_TRACE("Executing query: %s", query_string.c_str());
-
 
   auto &tcop = tcop::TrafficCop::GetInstance();
   auto status = tcop.ExecuteStatement(statement, unnamed, results,
                                       rows_affected, error_message);
 
   if (status == Result::RESULT_FAILURE) {
-<<<<<<< HEAD
-    // LOG_TRACE("Failed to execute: %s", error_message.c_str());
+    LOG_ERROR("Failed to execute: %s", error_message.c_str());
     SendErrorResponse({{'M', error_message}}, responses);
-=======
-    LOG_ERROR("Failed to execute: %s", error_message.c_str());
-    SendErrorResponse( { { 'M', error_message } }, responses);
->>>>>>> 2e15a5ea
     SendReadyForQuery(txn_state, responses);
   }
   // put_row_desc(portal->rowdesc, responses);
@@ -755,7 +611,6 @@
  */
 bool PacketManager::ProcessPacket(Packet *pkt, ResponseBuffer &responses) {
   switch (pkt->msg_type) {
-<<<<<<< HEAD
     case 'Q': {
       ExecQueryMessage(pkt, responses);
     } break;
@@ -776,48 +631,13 @@
       SendReadyForQuery(txn_state, responses);
     } break;
     case 'X': {
-      // LOG_TRACE("Closing client");
+      LOG_TRACE("Closing client");
       return false;
     } break;
     default: {
-      // LOG_TRACE("Packet type not supported yet: %d (%c)", pkt->msg_type,
-      //    pkt->msg_type);
-    }
-=======
-  case 'Q': {
-    ExecQueryMessage(pkt, responses);
-  }
-    break;
-  case 'P': {
-    ExecParseMessage(pkt, responses);
-  }
-    break;
-  case 'B': {
-    ExecBindMessage(pkt, responses);
-  }
-    break;
-  case 'D': {
-    ExecDescribeMessage(pkt, responses);
-  }
-    break;
-  case 'E': {
-    ExecExecuteMessage(pkt, responses);
-  }
-    break;
-  case 'S': {
-    // SYNC message
-    SendReadyForQuery(txn_state, responses);
-  }
-    break;
-  case 'X': {
-    LOG_TRACE("Closing client");
-    return false;
-  }
-    break;
-  default: {
-    LOG_ERROR("Packet type not supported yet: %d (%c)", pkt->msg_type, pkt->msg_type);
-  }
->>>>>>> 2e15a5ea
+      LOG_ERROR("Packet type not supported yet: %d (%c)", pkt->msg_type,
+                pkt->msg_type);
+    }
   }
   return true;
 }
@@ -845,12 +665,8 @@
 }
 
 void PacketManager::SendReadyForQuery(uchar txn_status,
-<<<<<<< HEAD
                                       ResponseBuffer &responses) {
-=======
-    ResponseBuffer &responses) {
-	LOG_INFO("Send Read for Query");
->>>>>>> 2e15a5ea
+  LOG_DEBUG("Send Read for Query");
   std::unique_ptr<Packet> pkt(new Packet());
   pkt->msg_type = 'Z';
 
