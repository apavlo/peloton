--- conflicted
+++ resolved
@@ -208,13 +208,8 @@
 ResultType Catalog::CreateTable(const std::string &database_name,
                                 const std::string &table_name,
                                 std::unique_ptr<catalog::Schema> schema,
-<<<<<<< HEAD
-                                concurrency::TransactionContext *txn,
-                                bool is_catalog) {
-=======
-                                concurrency::Transaction *txn, bool is_catalog,
+                                concurrency::TransactionContext *txn, bool is_catalog,
                                 oid_t tuples_per_tilegroup) {
->>>>>>> 2c2477b3
   if (txn == nullptr)
     throw CatalogException("Do not have transaction to create table " +
                            table_name);
