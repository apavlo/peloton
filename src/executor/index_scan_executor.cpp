--- conflicted
+++ resolved
@@ -266,8 +266,7 @@
     }
   }
 
-<<<<<<< HEAD
-  // Add all garbage tuples to GC manager
+// Add all garbage tuples to GC manager
 //  if (garbage_tuples.size() != 0) {
 //    cid_t garbage_timestamp = transaction_manager.GetNextCommitId();
 //    for (auto garbage : garbage_tuples) {
@@ -276,8 +275,6 @@
 //    }
 //  }
 
-=======
->>>>>>> 0b3ddc12
   // Construct a logical tile for each block
   for (auto tuples : visible_tuples) {
     auto &manager = catalog::Manager::GetInstance();
