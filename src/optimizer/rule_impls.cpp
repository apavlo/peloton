//===----------------------------------------------------------------------===//
//
//                         Peloton
//
// rule_impls.cpp
//
// Identification: src/optimizer/rule_impls.cpp
//
// Copyright (c) 2015-16, Carnegie Mellon University Database Group
//
//===----------------------------------------------------------------------===//

#include <memory>

#include "catalog/column_catalog.h"
#include "catalog/index_catalog.h"
#include "catalog/table_catalog.h"
#include "optimizer/operators.h"
#include "optimizer/optimizer_metadata.h"
#include "optimizer/properties.h"
#include "optimizer/rule_impls.h"
#include "optimizer/util.h"
#include "storage/data_table.h"

namespace peloton {
namespace optimizer {

//===--------------------------------------------------------------------===//
// Transformation rules
//===--------------------------------------------------------------------===//

///////////////////////////////////////////////////////////////////////////////
/// InnerJoinCommutativity
InnerJoinCommutativity::InnerJoinCommutativity() {
  type_ = RuleType::INNER_JOIN_COMMUTE;

  std::shared_ptr<Pattern> left_child(std::make_shared<Pattern>(OpType::Leaf));
  std::shared_ptr<Pattern> right_child(std::make_shared<Pattern>(OpType::Leaf));
  match_pattern = std::make_shared<Pattern>(OpType::InnerJoin);
  match_pattern->AddChild(left_child);
  match_pattern->AddChild(right_child);
}

bool InnerJoinCommutativity::Check(std::shared_ptr<OperatorExpression> expr,
                                   OptimizeContext *context) const {
  (void)context;
  (void)expr;
  return true;
}

void InnerJoinCommutativity::Transform(
    std::shared_ptr<OperatorExpression> input,
    std::vector<std::shared_ptr<OperatorExpression>> &transformed,
    UNUSED_ATTRIBUTE OptimizeContext *context) const {
  auto join_op = input->Op().As<LogicalInnerJoin>();
  auto join_predicates =
      std::vector<AnnotatedExpression>(join_op->join_predicates);
  auto result_plan = std::make_shared<OperatorExpression>(
      LogicalInnerJoin::make(join_predicates));
  std::vector<std::shared_ptr<OperatorExpression>> children = input->Children();
  PL_ASSERT(children.size() == 2);
  LOG_TRACE(
      "Reorder left child with op %s and right child with op %s for inner join",
      children[0]->Op().GetName().c_str(), children[1]->Op().GetName().c_str());
  result_plan->PushChild(children[1]);
  result_plan->PushChild(children[0]);

  transformed.push_back(result_plan);
}

///////////////////////////////////////////////////////////////////////////////
/// InnerJoinAssociativity
InnerJoinAssociativity::InnerJoinAssociativity() {
  type_ = RuleType::INNER_JOIN_ASSOCIATE;

  // Create left nested join
  auto left_child = std::make_shared<Pattern>(OpType::InnerJoin);
  left_child->AddChild(std::make_shared<Pattern>(OpType::Leaf));
  left_child->AddChild(std::make_shared<Pattern>(OpType::Leaf));

  std::shared_ptr<Pattern> right_child(std::make_shared<Pattern>(OpType::Leaf));

  match_pattern = std::make_shared<Pattern>(OpType::InnerJoin);
  match_pattern->AddChild(left_child);
  match_pattern->AddChild(right_child);
}

// TODO: As far as I know, theres nothing else that needs to be checked
bool InnerJoinAssociativity::Check(std::shared_ptr<OperatorExpression> expr,
                                   OptimizeContext *context) const {
  (void)context;
  (void)expr;
  return true;
}

void InnerJoinAssociativity::Transform(
    std::shared_ptr<OperatorExpression> input,
    std::vector<std::shared_ptr<OperatorExpression>> &transformed,
    OptimizeContext *context) const {
  // NOTE: Transforms (left JOIN middle) JOIN right -> left JOIN (middle JOIN
  // right) Variables are named accordingly to above transformation
  auto parent_join = input->Op().As<LogicalInnerJoin>();
  std::vector<std::shared_ptr<OperatorExpression>> children = input->Children();
  PL_ASSERT(children.size() == 2);
  PL_ASSERT(children[0]->Op().GetType() == OpType::InnerJoin);
  PL_ASSERT(children[0]->Children().size() == 2);
  auto child_join = children[0]->Op().As<LogicalInnerJoin>();
  auto left = children[0]->Children()[0];
  auto middle = children[0]->Children()[1];
  auto right = children[1];

  LOG_TRACE("Reordered join structured: (%s JOIN %s) JOIN %s",
            left->Op().GetName().c_str(), middle->Op().GetName().c_str(),
            right->Op().GetName().c_str());

  // Get Alias sets
  auto &memo = context->metadata->memo;
  auto middle_group_id = middle->Op().As<LeafOperator>()->origin_group;
  auto right_group_id = right->Op().As<LeafOperator>()->origin_group;

  const auto &middle_group_aliases_set =
      memo.GetGroupByID(middle_group_id)->GetTableAliases();
  const auto &right_group_aliases_set =
      memo.GetGroupByID(right_group_id)->GetTableAliases();

  // Union Predicates into single alias set for new child join
  std::unordered_set<std::string> right_join_aliases_set;
  right_join_aliases_set.insert(middle_group_aliases_set.begin(),
                                middle_group_aliases_set.end());
  right_join_aliases_set.insert(right_group_aliases_set.begin(),
                                right_group_aliases_set.end());

  // Redistribute predicates
  auto parent_join_predicates =
      std::vector<AnnotatedExpression>(parent_join->join_predicates);
  auto child_join_predicates =
      std::vector<AnnotatedExpression>(child_join->join_predicates);

  std::vector<AnnotatedExpression> predicates;
  predicates.insert(predicates.end(), parent_join_predicates.begin(),
                    parent_join_predicates.end());
  predicates.insert(predicates.end(), child_join_predicates.begin(),
                    child_join_predicates.end());

  std::vector<AnnotatedExpression> new_child_join_predicates;
  std::vector<AnnotatedExpression> new_parent_join_predicates;

  for (auto predicate : predicates) {
    if (util::IsSubset(right_join_aliases_set, predicate.table_alias_set)) {
      new_child_join_predicates.emplace_back(predicate);
    } else {
      new_parent_join_predicates.emplace_back(predicate);
    }
  }

  // Construct new child join operator
  std::shared_ptr<OperatorExpression> new_child_join =
      std::make_shared<OperatorExpression>(
          LogicalInnerJoin::make(new_child_join_predicates));
  new_child_join->PushChild(middle);
  new_child_join->PushChild(right);

  // Construct new parent join operator
  std::shared_ptr<OperatorExpression> new_parent_join =
      std::make_shared<OperatorExpression>(
          LogicalInnerJoin::make(new_parent_join_predicates));
  new_parent_join->PushChild(left);
  new_parent_join->PushChild(new_child_join);

  transformed.push_back(new_parent_join);
}

//===--------------------------------------------------------------------===//
// Implementation rules
//===--------------------------------------------------------------------===//

///////////////////////////////////////////////////////////////////////////////
/// GetToDummyScan
GetToDummyScan::GetToDummyScan() {
  type_ = RuleType::GET_TO_DUMMY_SCAN;

  match_pattern = std::make_shared<Pattern>(OpType::Get);
}

bool GetToDummyScan::Check(std::shared_ptr<OperatorExpression> plan,
                           OptimizeContext *context) const {
  (void)context;
  const LogicalGet *get = plan->Op().As<LogicalGet>();
  return get->table == nullptr;
}

void GetToDummyScan::Transform(
    UNUSED_ATTRIBUTE std::shared_ptr<OperatorExpression> input,
    std::vector<std::shared_ptr<OperatorExpression>> &transformed,
    UNUSED_ATTRIBUTE OptimizeContext *context) const {
  auto result_plan = std::make_shared<OperatorExpression>(DummyScan::make());

  transformed.push_back(result_plan);
}

///////////////////////////////////////////////////////////////////////////////
/// GetToSeqScan
GetToSeqScan::GetToSeqScan() {
  type_ = RuleType::GET_TO_SEQ_SCAN;

  match_pattern = std::make_shared<Pattern>(OpType::Get);
}

bool GetToSeqScan::Check(std::shared_ptr<OperatorExpression> plan,
                         OptimizeContext *context) const {
  (void)context;
  const LogicalGet *get = plan->Op().As<LogicalGet>();
  return get->table != nullptr;
}

void GetToSeqScan::Transform(
    std::shared_ptr<OperatorExpression> input,
    std::vector<std::shared_ptr<OperatorExpression>> &transformed,
    UNUSED_ATTRIBUTE OptimizeContext *context) const {
  const LogicalGet *get = input->Op().As<LogicalGet>();

  auto result_plan = std::make_shared<OperatorExpression>(
      PhysicalSeqScan::make(get->get_id, get->table, get->table_alias,
                            get->predicates, get->is_for_update));

  UNUSED_ATTRIBUTE std::vector<std::shared_ptr<OperatorExpression>> children =
      input->Children();
  PL_ASSERT(children.size() == 0);

  transformed.push_back(result_plan);
}

///////////////////////////////////////////////////////////////////////////////
/// GetToIndexScan
GetToIndexScan::GetToIndexScan() {
  type_ = RuleType::GET_TO_INDEX_SCAN;

  match_pattern = std::make_shared<Pattern>(OpType::Get);
}

bool GetToIndexScan::Check(std::shared_ptr<OperatorExpression> plan,
                           OptimizeContext *context) const {
  // If there is a index for the table, return true,
  // else return false
  (void)context;
  const LogicalGet *get = plan->Op().As<LogicalGet>();
  bool index_exist = false;
  if (get != nullptr && get->table != nullptr &&
      !get->table->GetIndexObjects().empty()) {
    index_exist = true;
  }
  return index_exist;
}

void GetToIndexScan::Transform(
    std::shared_ptr<OperatorExpression> input,
    std::vector<std::shared_ptr<OperatorExpression>> &transformed,
    UNUSED_ATTRIBUTE OptimizeContext *context) const {
  UNUSED_ATTRIBUTE std::vector<std::shared_ptr<OperatorExpression>> children =
      input->Children();
  PL_ASSERT(children.size() == 0);

  const LogicalGet *get = input->Op().As<LogicalGet>();

  // Get sort columns if they are all base columns and all in asc order
  auto sort = context->required_prop->GetPropertyOfType(PropertyType::SORT);
  std::vector<oid_t> sort_col_ids;
  if (sort != nullptr) {
    auto sort_prop = sort->As<PropertySort>();
    bool sort_by_asc_base_column = true;
    for (size_t i = 0; i < sort_prop->GetSortColumnSize(); i++) {
      auto expr = sort_prop->GetSortColumn(i);
      if (!sort_prop->GetSortAscending(i) ||
          expr->GetExpressionType() != ExpressionType::VALUE_TUPLE) {
        sort_by_asc_base_column = false;
        break;
      }
      auto bound_oids =
          reinterpret_cast<expression::TupleValueExpression *>(expr)
              ->GetBoundOid();
      sort_col_ids.push_back(std::get<2>(bound_oids));
    }
    // Check whether any index can fulfill sort property
    if (sort_by_asc_base_column) {
      for (auto &index_id_object_pair : get->table->GetIndexObjects()) {
        auto &index_id = index_id_object_pair.first;
        auto &index = index_id_object_pair.second;
        auto &index_col_ids = index->GetKeyAttrs();
        // We want to ensure that Sort(a, b, c, d, e) can fit Sort(a, b, c)
        size_t l_num_sort_columns = index_col_ids.size();
        size_t r_num_sort_columns = sort_col_ids.size();
        if (l_num_sort_columns < r_num_sort_columns) {
          continue;
        }
        bool index_matched = true;
        for (size_t idx = 0; idx < r_num_sort_columns; ++idx) {
          if (index_col_ids[idx] != sort_col_ids[idx]) {
            index_matched = false;
            break;
          }
        }
        // Add transformed plan if found
        if (index_matched) {
          auto index_scan_op = PhysicalIndexScan::make(
              get->get_id, get->table, get->table_alias, get->predicates,
              get->is_for_update, index_id, {}, {}, {});
          transformed.push_back(
              std::make_shared<OperatorExpression>(index_scan_op));
        }
      }
    }
  }

  // Check whether any index can fulfill predicate predicate evaluation
  if (!get->predicates.empty()) {
    std::vector<oid_t> key_column_id_list;
    std::vector<ExpressionType> expr_type_list;
    std::vector<type::Value> value_list;
    for (auto &pred : get->predicates) {
      auto expr = pred.expr.get();
      if (expr->GetChildrenSize() != 2) continue;
      auto expr_type = expr->GetExpressionType();
      expression::AbstractExpression *tv_expr = nullptr;
      expression::AbstractExpression *value_expr = nullptr;

      // Fetch column reference and value
      if (expr->GetChild(0)->GetExpressionType() ==
          ExpressionType::VALUE_TUPLE) {
        auto r_type = expr->GetChild(1)->GetExpressionType();
        if (r_type == ExpressionType::VALUE_CONSTANT ||
            r_type == ExpressionType::VALUE_PARAMETER) {
          tv_expr = expr->GetModifiableChild(0);
          value_expr = expr->GetModifiableChild(1);
        }
      } else if (expr->GetChild(1)->GetExpressionType() ==
                 ExpressionType::VALUE_TUPLE) {
        auto l_type = expr->GetChild(0)->GetExpressionType();
        if (l_type == ExpressionType::VALUE_CONSTANT ||
            l_type == ExpressionType::VALUE_PARAMETER) {
          tv_expr = expr->GetModifiableChild(1);
          value_expr = expr->GetModifiableChild(0);
          expr_type =
              expression::ExpressionUtil::ReverseComparisonExpressionType(
                  expr_type);
        }
      }

      // If found valid tv_expr and value_expr, update col_id_list,
      // expr_type_list and val_list
      if (tv_expr != nullptr) {
        auto column_ref = (expression::TupleValueExpression *)tv_expr;
        std::string col_name(column_ref->GetColumnName());
        LOG_TRACE("Column name: %s", col_name.c_str());
        auto column_id = get->table->GetColumnObject(col_name)->GetColumnId();
        key_column_id_list.push_back(column_id);
        expr_type_list.push_back(expr_type);

        if (value_expr->GetExpressionType() == ExpressionType::VALUE_CONSTANT) {
          value_list.push_back(
              reinterpret_cast<expression::ConstantValueExpression *>(
                  value_expr)
                  ->GetValue());
          LOG_TRACE("Value Type: %d",
                    static_cast<int>(
                        reinterpret_cast<expression::ConstantValueExpression *>(
<<<<<<< HEAD
                        expr->GetModifiableChild(1))
                        ->GetValueType()));
=======
                            expr->GetModifiableChild(1))
                            ->GetValueType()));
>>>>>>> 76998776
        } else {
          value_list.push_back(
              type::ValueFactory::GetParameterOffsetValue(
                  reinterpret_cast<expression::ParameterValueExpression *>(
                      value_expr)
                      ->GetValueIdx())
                  .Copy());
          LOG_TRACE("Parameter offset: %s",
                    (*value_list.rbegin()).GetInfo().c_str());
        }
      }
    }  // Loop predicates end

    // Find match index for the predicates
    auto index_objects = get->table->GetIndexObjects();
    for (auto &index_id_object_pair : index_objects) {
      auto &index_id = index_id_object_pair.first;
      auto &index_object = index_id_object_pair.second;
      std::vector<oid_t> index_key_column_id_list;
      std::vector<ExpressionType> index_expr_type_list;
      std::vector<type::Value> index_value_list;
      std::unordered_set<oid_t> index_col_set(
          index_object->GetKeyAttrs().begin(),
          index_object->GetKeyAttrs().end());
      for (size_t offset = 0; offset < key_column_id_list.size(); offset++) {
        auto col_id = key_column_id_list[offset];
        if (index_col_set.find(col_id) != index_col_set.end()) {
          index_key_column_id_list.push_back(col_id);
          index_expr_type_list.push_back(expr_type_list[offset]);
          index_value_list.push_back(value_list[offset]);
        }
      }
      // Add transformed plan
      if (!index_key_column_id_list.empty()) {
        auto index_scan_op = PhysicalIndexScan::make(
            get->get_id, get->table, get->table_alias, get->predicates,
            get->is_for_update, index_id, index_key_column_id_list,
            index_expr_type_list, index_value_list);
        transformed.push_back(
            std::make_shared<OperatorExpression>(index_scan_op));
      }
    }
  }
}

///////////////////////////////////////////////////////////////////////////////
/// LogicalQueryDerivedGetToPhysical
LogicalQueryDerivedGetToPhysical::LogicalQueryDerivedGetToPhysical() {
  type_ = RuleType::QUERY_DERIVED_GET_TO_PHYSICAL;
  match_pattern = std::make_shared<Pattern>(OpType::LogicalQueryDerivedGet);
  std::shared_ptr<Pattern> child(std::make_shared<Pattern>(OpType::Leaf));
  match_pattern->AddChild(child);
}

bool LogicalQueryDerivedGetToPhysical::Check(
    std::shared_ptr<OperatorExpression> expr, OptimizeContext *context) const {
  (void)context;
  (void)expr;
  return true;
}

void LogicalQueryDerivedGetToPhysical::Transform(
    std::shared_ptr<OperatorExpression> input,
    std::vector<std::shared_ptr<OperatorExpression>> &transformed,
    UNUSED_ATTRIBUTE OptimizeContext *context) const {
  const LogicalQueryDerivedGet *get = input->Op().As<LogicalQueryDerivedGet>();

  auto result_plan =
      std::make_shared<OperatorExpression>(QueryDerivedScan::make(
          get->get_id, get->table_alias, get->alias_to_expr_map));
  result_plan->PushChild(input->Children().at(0));

  transformed.push_back(result_plan);
}

///////////////////////////////////////////////////////////////////////////////
/// LogicalDeleteToPhysical
LogicalDeleteToPhysical::LogicalDeleteToPhysical() {
  type_ = RuleType::DELETE_TO_PHYSICAL;
  match_pattern = std::make_shared<Pattern>(OpType::LogicalDelete);
  std::shared_ptr<Pattern> child(std::make_shared<Pattern>(OpType::Leaf));
  match_pattern->AddChild(child);
}

bool LogicalDeleteToPhysical::Check(std::shared_ptr<OperatorExpression> plan,
                                    OptimizeContext *context) const {
  (void)plan;
  (void)context;
  return true;
}

void LogicalDeleteToPhysical::Transform(
    std::shared_ptr<OperatorExpression> input,
    std::vector<std::shared_ptr<OperatorExpression>> &transformed,
    UNUSED_ATTRIBUTE OptimizeContext *context) const {
  const LogicalDelete *delete_op = input->Op().As<LogicalDelete>();
  auto result = std::make_shared<OperatorExpression>(
      PhysicalDelete::make(delete_op->target_table));
  PL_ASSERT(input->Children().size() == 1);
  result->PushChild(input->Children().at(0));
  transformed.push_back(result);
}

///////////////////////////////////////////////////////////////////////////////
/// LogicalUpdateToPhysical
LogicalUpdateToPhysical::LogicalUpdateToPhysical() {
  type_ = RuleType::UPDATE_TO_PHYSICAL;
  match_pattern = std::make_shared<Pattern>(OpType::LogicalUpdate);
  std::shared_ptr<Pattern> child(std::make_shared<Pattern>(OpType::Leaf));
  match_pattern->AddChild(child);
}

bool LogicalUpdateToPhysical::Check(std::shared_ptr<OperatorExpression> plan,
                                    OptimizeContext *context) const {
  (void)plan;
  (void)context;
  return true;
}

void LogicalUpdateToPhysical::Transform(
    std::shared_ptr<OperatorExpression> input,
    std::vector<std::shared_ptr<OperatorExpression>> &transformed,
    UNUSED_ATTRIBUTE OptimizeContext *context) const {
  const LogicalUpdate *update_op = input->Op().As<LogicalUpdate>();
  auto result = std::make_shared<OperatorExpression>(
      PhysicalUpdate::make(update_op->target_table, update_op->updates));
  PL_ASSERT(input->Children().size() != 0);
  result->PushChild(input->Children().at(0));
  transformed.push_back(result);
}

///////////////////////////////////////////////////////////////////////////////
/// LogicalInsertToPhysical
LogicalInsertToPhysical::LogicalInsertToPhysical() {
  type_ = RuleType::INSERT_TO_PHYSICAL;
  match_pattern = std::make_shared<Pattern>(OpType::LogicalInsert);
  //  std::shared_ptr<Pattern> child(std::make_shared<Pattern>(OpType::Leaf));
  //  match_pattern->AddChild(child);
}

bool LogicalInsertToPhysical::Check(std::shared_ptr<OperatorExpression> plan,
                                    OptimizeContext *context) const {
  (void)plan;
  (void)context;
  return true;
}

void LogicalInsertToPhysical::Transform(
    std::shared_ptr<OperatorExpression> input,
    std::vector<std::shared_ptr<OperatorExpression>> &transformed,
    UNUSED_ATTRIBUTE OptimizeContext *context) const {
  const LogicalInsert *insert_op = input->Op().As<LogicalInsert>();
  auto result = std::make_shared<OperatorExpression>(PhysicalInsert::make(
      insert_op->target_table, insert_op->columns, insert_op->values));
  PL_ASSERT(input->Children().size() == 0);
  //  result->PushChild(input->Children().at(0));
  transformed.push_back(result);
}

///////////////////////////////////////////////////////////////////////////////
/// LogicalInsertSelectToPhysical
LogicalInsertSelectToPhysical::LogicalInsertSelectToPhysical() {
  type_ = RuleType::INSERT_SELECT_TO_PHYSICAL;
  match_pattern = std::make_shared<Pattern>(OpType::LogicalInsertSelect);
  std::shared_ptr<Pattern> child(std::make_shared<Pattern>(OpType::Leaf));
  match_pattern->AddChild(child);
}

bool LogicalInsertSelectToPhysical::Check(
    std::shared_ptr<OperatorExpression> plan, OptimizeContext *context) const {
  (void)plan;
  (void)context;
  return true;
}

void LogicalInsertSelectToPhysical::Transform(
    std::shared_ptr<OperatorExpression> input,
    std::vector<std::shared_ptr<OperatorExpression>> &transformed,
    UNUSED_ATTRIBUTE OptimizeContext *context) const {
  const LogicalInsertSelect *insert_op = input->Op().As<LogicalInsertSelect>();
  auto result = std::make_shared<OperatorExpression>(
      PhysicalInsertSelect::make(insert_op->target_table));
  PL_ASSERT(input->Children().size() == 1);
  result->PushChild(input->Children().at(0));
  transformed.push_back(result);
}

///////////////////////////////////////////////////////////////////////////////
/// LogicalAggregateAndGroupByToHashGroupBy
LogicalGroupByToHashGroupBy::LogicalGroupByToHashGroupBy() {
  type_ = RuleType::AGGREGATE_TO_HASH_AGGREGATE;
  match_pattern = std::make_shared<Pattern>(OpType::LogicalAggregateAndGroupBy);
  std::shared_ptr<Pattern> child(std::make_shared<Pattern>(OpType::Leaf));
  match_pattern->AddChild(child);
}

bool LogicalGroupByToHashGroupBy::Check(
    UNUSED_ATTRIBUTE std::shared_ptr<OperatorExpression> plan,
    OptimizeContext *context) const {
  (void)context;
  const LogicalAggregateAndGroupBy *agg_op =
      plan->Op().As<LogicalAggregateAndGroupBy>();
  return !agg_op->columns.empty();
}

void LogicalGroupByToHashGroupBy::Transform(
    std::shared_ptr<OperatorExpression> input,
    std::vector<std::shared_ptr<OperatorExpression>> &transformed,
    UNUSED_ATTRIBUTE OptimizeContext *context) const {
  const LogicalAggregateAndGroupBy *agg_op =
      input->Op().As<LogicalAggregateAndGroupBy>();
  auto result = std::make_shared<OperatorExpression>(
      PhysicalHashGroupBy::make(agg_op->columns, agg_op->having));
  PL_ASSERT(input->Children().size() == 1);
  result->PushChild(input->Children().at(0));
  transformed.push_back(result);
}

///////////////////////////////////////////////////////////////////////////////
/// LogicalAggregateToPhysical
LogicalAggregateToPhysical::LogicalAggregateToPhysical() {
  type_ = RuleType::AGGREGATE_TO_PLAIN_AGGREGATE;
  match_pattern = std::make_shared<Pattern>(OpType::LogicalAggregateAndGroupBy);
  std::shared_ptr<Pattern> child(std::make_shared<Pattern>(OpType::Leaf));
  match_pattern->AddChild(child);
}

bool LogicalAggregateToPhysical::Check(
    UNUSED_ATTRIBUTE std::shared_ptr<OperatorExpression> plan,
    OptimizeContext *context) const {
  (void)context;
  const LogicalAggregateAndGroupBy *agg_op =
      plan->Op().As<LogicalAggregateAndGroupBy>();
  return agg_op->columns.empty();
}

void LogicalAggregateToPhysical::Transform(
    std::shared_ptr<OperatorExpression> input,
    std::vector<std::shared_ptr<OperatorExpression>> &transformed,
    UNUSED_ATTRIBUTE OptimizeContext *context) const {
  auto result = std::make_shared<OperatorExpression>(PhysicalAggregate::make());
  PL_ASSERT(input->Children().size() == 1);
  result->PushChild(input->Children().at(0));
  transformed.push_back(result);
}

///////////////////////////////////////////////////////////////////////////////
/// InnerJoinToInnerNLJoin
InnerJoinToInnerNLJoin::InnerJoinToInnerNLJoin() {
  type_ = RuleType::INNER_JOIN_TO_NL_JOIN;

  // TODO NLJoin currently only support left deep tree
  std::shared_ptr<Pattern> left_child(std::make_shared<Pattern>(OpType::Leaf));
  std::shared_ptr<Pattern> right_child(std::make_shared<Pattern>(OpType::Leaf));

  // Initialize a pattern for optimizer to match
  match_pattern = std::make_shared<Pattern>(OpType::InnerJoin);

  // Add node - we match join relation R and S
  match_pattern->AddChild(left_child);
  match_pattern->AddChild(right_child);

  return;
}

bool InnerJoinToInnerNLJoin::Check(std::shared_ptr<OperatorExpression> plan,
                                   OptimizeContext *context) const {
  (void)context;
  (void)plan;
  return true;
}

void InnerJoinToInnerNLJoin::Transform(
    std::shared_ptr<OperatorExpression> input,
    std::vector<std::shared_ptr<OperatorExpression>> &transformed,
    UNUSED_ATTRIBUTE OptimizeContext *context) const {
  // first build an expression representing hash join
  const LogicalInnerJoin *inner_join = input->Op().As<LogicalInnerJoin>();

  auto children = input->Children();
  PL_ASSERT(children.size() == 2);
  auto left_group_id = children[0]->Op().As<LeafOperator>()->origin_group;
  auto right_group_id = children[1]->Op().As<LeafOperator>()->origin_group;
  auto &left_group_alias =
      context->metadata->memo.GetGroupByID(left_group_id)->GetTableAliases();
  auto &right_group_alias =
      context->metadata->memo.GetGroupByID(right_group_id)->GetTableAliases();
  std::vector<std::unique_ptr<expression::AbstractExpression>> left_keys;
  std::vector<std::unique_ptr<expression::AbstractExpression>> right_keys;

  util::ExtractEquiJoinKeys(inner_join->join_predicates, left_keys, right_keys,
                            left_group_alias, right_group_alias);

  PL_ASSERT(right_keys.size() == left_keys.size());
  auto result_plan =
      std::make_shared<OperatorExpression>(PhysicalInnerNLJoin::make(
          inner_join->join_predicates, left_keys, right_keys));

  // Then push all children into the child list of the new operator
  result_plan->PushChild(children[0]);
  result_plan->PushChild(children[1]);

  transformed.push_back(result_plan);

  return;
}

///////////////////////////////////////////////////////////////////////////////
/// InnerJoinToInnerHashJoin
InnerJoinToInnerHashJoin::InnerJoinToInnerHashJoin() {
  type_ = RuleType::INNER_JOIN_TO_HASH_JOIN;

  // Make three node types for pattern matching
  std::shared_ptr<Pattern> left_child(std::make_shared<Pattern>(OpType::Leaf));
  std::shared_ptr<Pattern> right_child(std::make_shared<Pattern>(OpType::Leaf));

  // Initialize a pattern for optimizer to match
  match_pattern = std::make_shared<Pattern>(OpType::InnerJoin);

  // Add node - we match join relation R and S as well as the predicate exp
  match_pattern->AddChild(left_child);
  match_pattern->AddChild(right_child);

  return;
}

bool InnerJoinToInnerHashJoin::Check(std::shared_ptr<OperatorExpression> plan,
                                     OptimizeContext *context) const {
  (void)context;
  (void)plan;
  return true;
}

void InnerJoinToInnerHashJoin::Transform(
    std::shared_ptr<OperatorExpression> input,
    std::vector<std::shared_ptr<OperatorExpression>> &transformed,
    UNUSED_ATTRIBUTE OptimizeContext *context) const {
  // first build an expression representing hash join
  const LogicalInnerJoin *inner_join = input->Op().As<LogicalInnerJoin>();

  auto children = input->Children();
  PL_ASSERT(children.size() == 2);
  auto left_group_id = children[0]->Op().As<LeafOperator>()->origin_group;
  auto right_group_id = children[1]->Op().As<LeafOperator>()->origin_group;
  auto &left_group_alias =
      context->metadata->memo.GetGroupByID(left_group_id)->GetTableAliases();
  auto &right_group_alias =
      context->metadata->memo.GetGroupByID(right_group_id)->GetTableAliases();
  std::vector<std::unique_ptr<expression::AbstractExpression>> left_keys;
  std::vector<std::unique_ptr<expression::AbstractExpression>> right_keys;

  util::ExtractEquiJoinKeys(inner_join->join_predicates, left_keys, right_keys,
                            left_group_alias, right_group_alias);

  PL_ASSERT(right_keys.size() == left_keys.size());
  if (!left_keys.empty()) {
    auto result_plan =
        std::make_shared<OperatorExpression>(PhysicalInnerHashJoin::make(
            inner_join->join_predicates, left_keys, right_keys));

    // Then push all children into the child list of the new operator
    result_plan->PushChild(children[0]);
    result_plan->PushChild(children[1]);

    transformed.push_back(result_plan);
  }
}

///////////////////////////////////////////////////////////////////////////////
/// ImplementDistinct
ImplementDistinct::ImplementDistinct() {
  type_ = RuleType::IMPLEMENT_DISTINCT;

  match_pattern = std::make_shared<Pattern>(OpType::LogicalDistinct);
  match_pattern->AddChild(std::make_shared<Pattern>(OpType::Leaf));
}

bool ImplementDistinct::Check(std::shared_ptr<OperatorExpression> plan,
                              OptimizeContext *context) const {
  (void)context;
  (void)plan;
  return true;
}

void ImplementDistinct::Transform(
    std::shared_ptr<OperatorExpression> input,
    std::vector<std::shared_ptr<OperatorExpression>> &transformed,
    OptimizeContext *context) const {
  (void)context;
  auto result_plan =
      std::make_shared<OperatorExpression>(PhysicalDistinct::make());
  std::vector<std::shared_ptr<OperatorExpression>> children = input->Children();
  PL_ASSERT(children.size() == 1);

  result_plan->PushChild(children[0]);

  transformed.push_back(result_plan);
}

///////////////////////////////////////////////////////////////////////////////
/// ImplementLimit
ImplementLimit::ImplementLimit() {
  type_ = RuleType::IMPLEMENT_LIMIT;

  match_pattern = std::make_shared<Pattern>(OpType::LogicalLimit);
  match_pattern->AddChild(std::make_shared<Pattern>(OpType::Leaf));
}

bool ImplementLimit::Check(std::shared_ptr<OperatorExpression> plan,
                           OptimizeContext *context) const {
  (void)context;
  (void)plan;
  return true;
}

void ImplementLimit::Transform(
    std::shared_ptr<OperatorExpression> input,
    std::vector<std::shared_ptr<OperatorExpression>> &transformed,
    OptimizeContext *context) const {
  (void)context;
  const LogicalLimit *limit_op = input->Op().As<LogicalLimit>();

  auto result_plan = std::make_shared<OperatorExpression>(
      PhysicalLimit::make(limit_op->offset, limit_op->limit));
  std::vector<std::shared_ptr<OperatorExpression>> children = input->Children();
  PL_ASSERT(children.size() == 1);

  result_plan->PushChild(children[0]);

  transformed.push_back(result_plan);
}

//===--------------------------------------------------------------------===//
// Rewrite rules
//===--------------------------------------------------------------------===//

///////////////////////////////////////////////////////////////////////////////
/// PushFilterThroughJoin
PushFilterThroughJoin::PushFilterThroughJoin() {
  type_ = RuleType::PUSH_FILTER_THROUGH_JOIN;

  // Make three node types for pattern matching
  std::shared_ptr<Pattern> child(std::make_shared<Pattern>(OpType::InnerJoin));
  child->AddChild(std::make_shared<Pattern>(OpType::Leaf));
  child->AddChild(std::make_shared<Pattern>(OpType::Leaf));

  // Initialize a pattern for optimizer to match
  match_pattern = std::make_shared<Pattern>(OpType::LogicalFilter);

  // Add node - we match join relation R and S as well as the predicate exp
  match_pattern->AddChild(child);
}

bool PushFilterThroughJoin::Check(std::shared_ptr<OperatorExpression>,
                                  OptimizeContext *) const {
  return true;
}

void PushFilterThroughJoin::Transform(
    std::shared_ptr<OperatorExpression> input,
    std::vector<std::shared_ptr<OperatorExpression>> &transformed,
    UNUSED_ATTRIBUTE OptimizeContext *context) const {
  LOG_TRACE("PushFilterThroughJoin::Transform");
  auto &memo = context->metadata->memo;
  auto join_op_expr = input->Children().at(0);
  auto &join_children = join_op_expr->Children();
  auto left_group_id = join_children[0]->Op().As<LeafOperator>()->origin_group;
  auto right_group_id = join_children[1]->Op().As<LeafOperator>()->origin_group;
  const auto &left_group_aliases_set =
      memo.GetGroupByID(left_group_id)->GetTableAliases();
  const auto &right_group_aliases_set =
      memo.GetGroupByID(right_group_id)->GetTableAliases();

  auto &predicates = input->Op().As<LogicalFilter>()->predicates;
  std::vector<AnnotatedExpression> left_predicates;
  std::vector<AnnotatedExpression> right_predicates;
  std::vector<AnnotatedExpression> join_predicates;

  // Loop over all predicates, check each of them if they can be pushed down to
  // either the left child or the right child to be evaluated
  // All predicates in this loop follow conjunction relationship because we
  // already extract these predicates from the original.
  // E.g. An expression (test.a = test1.b and test.a = 5) would become
  // {test.a = test1.b, test.a = 5}
  for (auto &predicate : predicates) {
    if (util::IsSubset(left_group_aliases_set, predicate.table_alias_set)) {
      left_predicates.emplace_back(predicate);
    } else if (util::IsSubset(right_group_aliases_set,
                              predicate.table_alias_set)) {
      right_predicates.emplace_back(predicate);
    } else {
      join_predicates.emplace_back(predicate);
    }
  }

  // Construct join operator
  auto pre_join_predicate =
      join_op_expr->Op().As<LogicalInnerJoin>()->join_predicates;
  join_predicates.insert(join_predicates.end(), pre_join_predicate.begin(),
                         pre_join_predicate.end());
  std::shared_ptr<OperatorExpression> output =
      std::make_shared<OperatorExpression>(
          LogicalInnerJoin::make(join_predicates));

  // Construct left filter if any
  if (!left_predicates.empty()) {
    auto left_filter = std::make_shared<OperatorExpression>(
        LogicalFilter::make(left_predicates));
    left_filter->PushChild(join_op_expr->Children()[0]);
    output->PushChild(left_filter);
  } else {
    output->PushChild(join_op_expr->Children()[0]);
  }

  // Construct left filter if any
  if (!right_predicates.empty()) {
    auto right_filter = std::make_shared<OperatorExpression>(
        LogicalFilter::make(right_predicates));
    right_filter->PushChild(join_op_expr->Children()[1]);
    output->PushChild(right_filter);
  } else {
    output->PushChild(join_op_expr->Children()[1]);
  }

  PL_ASSERT(output->Children().size() == 2);

  transformed.push_back(output);
}

///////////////////////////////////////////////////////////////////////////////
/// PushFilterThroughAggregation
PushFilterThroughAggregation::PushFilterThroughAggregation() {
  type_ = RuleType::PUSH_FILTER_THROUGH_JOIN;

  std::shared_ptr<Pattern> child(
      std::make_shared<Pattern>(OpType::LogicalAggregateAndGroupBy));
  child->AddChild(std::make_shared<Pattern>(OpType::Leaf));

  // Initialize a pattern for optimizer to match
  match_pattern = std::make_shared<Pattern>(OpType::LogicalFilter);

  // Add node - we match (filter)->(aggregation)->(leaf)
  match_pattern->AddChild(child);
}

bool PushFilterThroughAggregation::Check(std::shared_ptr<OperatorExpression>,
                                         OptimizeContext *) const {
  return true;
}

void PushFilterThroughAggregation::Transform(
    std::shared_ptr<OperatorExpression> input,
    std::vector<std::shared_ptr<OperatorExpression>> &transformed,
    UNUSED_ATTRIBUTE OptimizeContext *context) const {
  LOG_TRACE("PushFilterThroughAggregation::Transform");
  auto aggregation_op =
      input->Children().at(0)->Op().As<LogicalAggregateAndGroupBy>();

  auto &predicates = input->Op().As<LogicalFilter>()->predicates;
  std::vector<AnnotatedExpression> embedded_predicates;
  std::vector<AnnotatedExpression> pushdown_predicates;

  for (auto &predicate : predicates) {
    std::vector<expression::AggregateExpression *> aggr_exprs;
    expression::ExpressionUtil::GetAggregateExprs(aggr_exprs,
                                                  predicate.expr.get());
    // No aggr_expr in the predicate -- pushdown to evaluate
    if (aggr_exprs.empty()) {
      pushdown_predicates.emplace_back(predicate);
    } else {
      embedded_predicates.emplace_back(predicate);
    }
  }

  // Add original having predicates
  for (auto &predicate : aggregation_op->having) {
    embedded_predicates.emplace_back(predicate);
  }
  auto groupby_cols = aggregation_op->columns;
  std::shared_ptr<OperatorExpression> output =
      std::make_shared<OperatorExpression>(
          LogicalAggregateAndGroupBy::make(groupby_cols, embedded_predicates));

  auto bottom_operator = output;
  // Construct left filter if any
  if (!pushdown_predicates.empty()) {
    auto filter = std::make_shared<OperatorExpression>(
        LogicalFilter::make(pushdown_predicates));
    output->PushChild(filter);
    bottom_operator = filter;
  }

  // Add leaf
  bottom_operator->PushChild(input->Children()[0]->Children()[0]);
  transformed.push_back(output);
}
///////////////////////////////////////////////////////////////////////////////
/// CombineConsecutiveFilter
CombineConsecutiveFilter::CombineConsecutiveFilter() {
  type_ = RuleType::COMBINE_CONSECUTIVE_FILTER;

  match_pattern = std::make_shared<Pattern>(OpType::LogicalFilter);
  std::shared_ptr<Pattern> child(
      std::make_shared<Pattern>(OpType::LogicalFilter));
  child->AddChild(std::make_shared<Pattern>(OpType::Leaf));

  match_pattern->AddChild(child);
}

bool CombineConsecutiveFilter::Check(std::shared_ptr<OperatorExpression> plan,
                                     OptimizeContext *context) const {
  (void)context;
  (void)plan;

  auto &children = plan->Children();
  (void)children;
  PL_ASSERT(children.size() == 1);
  auto &filter = children.at(0);
  (void)filter;
  PL_ASSERT(filter->Children().size() == 1);

  return true;
}

void CombineConsecutiveFilter::Transform(
    std::shared_ptr<OperatorExpression> input,
    std::vector<std::shared_ptr<OperatorExpression>> &transformed,
    UNUSED_ATTRIBUTE OptimizeContext *context) const {
  auto child_filter = input->Children()[0];

  auto root_predicates = input->Op().As<LogicalFilter>()->predicates;
  auto &child_predicates = child_filter->Op().As<LogicalFilter>()->predicates;

  root_predicates.insert(root_predicates.end(), child_predicates.begin(),
                         child_predicates.end());

  std::shared_ptr<OperatorExpression> output =
      std::make_shared<OperatorExpression>(
          LogicalFilter::make(root_predicates));

  output->PushChild(child_filter->Children()[0]);

  transformed.push_back(output);
}

///////////////////////////////////////////////////////////////////////////////
/// EmbedFilterIntoGet
EmbedFilterIntoGet::EmbedFilterIntoGet() {
  type_ = RuleType::EMBED_FILTER_INTO_GET;

  match_pattern = std::make_shared<Pattern>(OpType::LogicalFilter);
  std::shared_ptr<Pattern> child(std::make_shared<Pattern>(OpType::Get));

  match_pattern->AddChild(child);
}

bool EmbedFilterIntoGet::Check(std::shared_ptr<OperatorExpression> plan,
                               OptimizeContext *context) const {
  (void)context;
  (void)plan;
  return true;
}

void EmbedFilterIntoGet::Transform(
    std::shared_ptr<OperatorExpression> input,
    std::vector<std::shared_ptr<OperatorExpression>> &transformed,
    UNUSED_ATTRIBUTE OptimizeContext *context) const {
  auto get = input->Children()[0]->Op().As<LogicalGet>();

  auto predicates = input->Op().As<LogicalFilter>()->predicates;

  std::shared_ptr<OperatorExpression> output =
      std::make_shared<OperatorExpression>(
          LogicalGet::make(get->get_id, predicates, get->table,
                           get->table_alias, get->is_for_update));

  transformed.push_back(output);
}

///////////////////////////////////////////////////////////////////////////////
/// MarkJoinToInnerJoin
MarkJoinToInnerJoin::MarkJoinToInnerJoin() {
  type_ = RuleType::MARK_JOIN_GET_TO_INNER_JOIN;

  match_pattern = std::make_shared<Pattern>(OpType::LogicalMarkJoin);
  match_pattern->AddChild(std::make_shared<Pattern>(OpType::Leaf));
  match_pattern->AddChild(std::make_shared<Pattern>(OpType::Leaf));
}

int MarkJoinToInnerJoin::Promise(GroupExpression *group_expr,
                                 OptimizeContext *context) const {
  (void)context;
  auto root_type = match_pattern->Type();
  // This rule is not applicable
  if (root_type != OpType::Leaf && root_type != group_expr->Op().GetType()) {
    return 0;
  }
  return static_cast<int>(UnnestPromise::Low);
}

bool MarkJoinToInnerJoin::Check(std::shared_ptr<OperatorExpression> plan,
                                OptimizeContext *context) const {
  (void)context;
  (void)plan;

  UNUSED_ATTRIBUTE auto &children = plan->Children();
  PL_ASSERT(children.size() == 2);

  return true;
}

void MarkJoinToInnerJoin::Transform(
    std::shared_ptr<OperatorExpression> input,
    std::vector<std::shared_ptr<OperatorExpression>> &transformed,
    UNUSED_ATTRIBUTE OptimizeContext *context) const {
  LOG_TRACE("MarkJoinToInnerJoin::Transform");
  UNUSED_ATTRIBUTE auto mark_join = input->Op().As<LogicalMarkJoin>();
  auto &join_children = input->Children();

  PL_ASSERT(mark_join->join_predicates.empty());

  std::shared_ptr<OperatorExpression> output =
      std::make_shared<OperatorExpression>(LogicalInnerJoin::make());

  output->PushChild(join_children[0]);
  output->PushChild(join_children[1]);

  transformed.push_back(output);
}

///////////////////////////////////////////////////////////////////////////////
/// SingleJoinGetToInnerJoin
SingleJoinToInnerJoin::SingleJoinToInnerJoin() {
  type_ = RuleType::MARK_JOIN_GET_TO_INNER_JOIN;

  match_pattern = std::make_shared<Pattern>(OpType::LogicalSingleJoin);
  match_pattern->AddChild(std::make_shared<Pattern>(OpType::Leaf));
  match_pattern->AddChild(std::make_shared<Pattern>(OpType::Leaf));
}

int SingleJoinToInnerJoin::Promise(GroupExpression *group_expr,
                                   OptimizeContext *context) const {
  (void)context;
  auto root_type = match_pattern->Type();
  // This rule is not applicable
  if (root_type != OpType::Leaf && root_type != group_expr->Op().GetType()) {
    return 0;
  }
  return static_cast<int>(UnnestPromise::Low);
}

bool SingleJoinToInnerJoin::Check(std::shared_ptr<OperatorExpression> plan,
                                  OptimizeContext *context) const {
  (void)context;
  (void)plan;

  UNUSED_ATTRIBUTE auto &children = plan->Children();
  PL_ASSERT(children.size() == 2);

  return true;
}

void SingleJoinToInnerJoin::Transform(
    std::shared_ptr<OperatorExpression> input,
    std::vector<std::shared_ptr<OperatorExpression>> &transformed,
    UNUSED_ATTRIBUTE OptimizeContext *context) const {
  LOG_TRACE("SingleJoinToInnerJoin::Transform");
  UNUSED_ATTRIBUTE auto single_join = input->Op().As<LogicalSingleJoin>();
  auto &join_children = input->Children();

  PL_ASSERT(single_join->join_predicates.empty());

  std::shared_ptr<OperatorExpression> output =
      std::make_shared<OperatorExpression>(LogicalInnerJoin::make());

  output->PushChild(join_children[0]);
  output->PushChild(join_children[1]);

  transformed.push_back(output);
}

///////////////////////////////////////////////////////////////////////////////
/// PullFilterThroughMarkJoin
PullFilterThroughMarkJoin::PullFilterThroughMarkJoin() {
  type_ = RuleType::PULL_FILTER_THROUGH_MARK_JOIN;

  match_pattern = std::make_shared<Pattern>(OpType::LogicalMarkJoin);
  match_pattern->AddChild(std::make_shared<Pattern>(OpType::Leaf));
  auto filter = std::make_shared<Pattern>(OpType::LogicalFilter);
  filter->AddChild(std::make_shared<Pattern>(OpType::Leaf));
  match_pattern->AddChild(filter);
}

int PullFilterThroughMarkJoin::Promise(GroupExpression *group_expr,
                                       OptimizeContext *context) const {
  (void)context;
  auto root_type = match_pattern->Type();
  // This rule is not applicable
  if (root_type != OpType::Leaf && root_type != group_expr->Op().GetType()) {
    return 0;
  }
  return static_cast<int>(UnnestPromise::High);
}

bool PullFilterThroughMarkJoin::Check(std::shared_ptr<OperatorExpression> plan,
                                      OptimizeContext *context) const {
  (void)context;
  (void)plan;

  auto &children = plan->Children();
  PL_ASSERT(children.size() == 2);
  UNUSED_ATTRIBUTE auto &r_grandchildren = children[1]->Children();
  PL_ASSERT(r_grandchildren.size() == 1);

  return true;
}

void PullFilterThroughMarkJoin::Transform(
    std::shared_ptr<OperatorExpression> input,
    std::vector<std::shared_ptr<OperatorExpression>> &transformed,
    UNUSED_ATTRIBUTE OptimizeContext *context) const {
  LOG_TRACE("PullFilterThroughMarkJoin::Transform");
  UNUSED_ATTRIBUTE auto mark_join = input->Op().As<LogicalMarkJoin>();
  auto &join_children = input->Children();
  auto filter = join_children[1]->Op();
  auto &filter_children = join_children[1]->Children();

  PL_ASSERT(mark_join->join_predicates.empty());

  std::shared_ptr<OperatorExpression> output =
      std::make_shared<OperatorExpression>(filter);

  std::shared_ptr<OperatorExpression> join =
      std::make_shared<OperatorExpression>(input->Op());

  join->PushChild(join_children[0]);
  join->PushChild(filter_children[0]);

  output->PushChild(join);

  transformed.push_back(output);
}

///////////////////////////////////////////////////////////////////////////////
/// PullFilterThroughAggregation
PullFilterThroughAggregation::PullFilterThroughAggregation() {
  type_ = RuleType::PULL_FILTER_THROUGH_AGGREGATION;

  auto filter = std::make_shared<Pattern>(OpType::LogicalFilter);
  filter->AddChild(std::make_shared<Pattern>(OpType::Leaf));
  match_pattern = std::make_shared<Pattern>(OpType::LogicalAggregateAndGroupBy);
  match_pattern->AddChild(filter);
}

int PullFilterThroughAggregation::Promise(GroupExpression *group_expr,
                                          OptimizeContext *context) const {
  (void)context;
  auto root_type = match_pattern->Type();
  // This rule is not applicable
  if (root_type != OpType::Leaf && root_type != group_expr->Op().GetType()) {
    return 0;
  }
  return static_cast<int>(UnnestPromise::High);
}

bool PullFilterThroughAggregation::Check(
    std::shared_ptr<OperatorExpression> plan, OptimizeContext *context) const {
  (void)context;
  (void)plan;

  auto &children = plan->Children();
  PL_ASSERT(children.size() == 1);
  UNUSED_ATTRIBUTE auto &r_grandchildren = children[1]->Children();
  PL_ASSERT(r_grandchildren.size() == 1);

  return true;
}

void PullFilterThroughAggregation::Transform(
    std::shared_ptr<OperatorExpression> input,
    std::vector<std::shared_ptr<OperatorExpression>> &transformed,
    UNUSED_ATTRIBUTE OptimizeContext *context) const {
  LOG_TRACE("PullFilterThroughAggregation::Transform");
  auto &memo = context->metadata->memo;
  auto &filter_expr = input->Children()[0];
  auto child_group_id =
      filter_expr->Children()[0]->Op().As<LeafOperator>()->origin_group;
  const auto &child_group_aliases_set =
      memo.GetGroupByID(child_group_id)->GetTableAliases();

  auto &predicates = filter_expr->Op().As<LogicalFilter>()->predicates;

  std::vector<AnnotatedExpression> correlated_predicates;
  std::vector<AnnotatedExpression> normal_predicates;
  std::vector<std::shared_ptr<expression::AbstractExpression>> new_groupby_cols;
  for (auto &predicate : predicates) {
    if (util::IsSubset(child_group_aliases_set, predicate.table_alias_set)) {
      normal_predicates.emplace_back(predicate);
    } else {
      // Correlated predicate, already in the form of
      // (outer_relation.a = (expr))
      correlated_predicates.emplace_back(predicate);
      auto &root_expr = predicate.expr;
      if (root_expr->GetChild(0)->GetDepth() < root_expr->GetDepth()) {
        new_groupby_cols.emplace_back(root_expr->GetChild(1)->Copy());
      } else {
        new_groupby_cols.emplace_back(root_expr->GetChild(0)->Copy());
      }
    }
  }

  if (correlated_predicates.empty()) {
    // No need to pull
    return;
  }

  auto aggregation = input->Op().As<LogicalAggregateAndGroupBy>();
  for (auto &col : aggregation->columns) {
    new_groupby_cols.emplace_back(col->Copy());
  }
  std::shared_ptr<OperatorExpression> output =
      std::make_shared<OperatorExpression>(
          LogicalFilter::make(correlated_predicates));
  std::vector<AnnotatedExpression> new_having(aggregation->having);
  std::shared_ptr<OperatorExpression> new_aggregation =
      std::make_shared<OperatorExpression>(
          LogicalAggregateAndGroupBy::make(new_groupby_cols, new_having));
  output->PushChild(new_aggregation);
  auto bottom_operator = new_aggregation;

  // Construct child filter if any
  if (!normal_predicates.empty()) {
    std::shared_ptr<OperatorExpression> new_filter =
        std::make_shared<OperatorExpression>(
            LogicalFilter::make(normal_predicates));
    new_aggregation->PushChild(new_filter);
    bottom_operator = new_filter;
  }
  bottom_operator->PushChild(filter_expr->Children()[0]);

  transformed.push_back(output);
}
}  // namespace optimizer
}  // namespace peloton<|MERGE_RESOLUTION|>--- conflicted
+++ resolved
@@ -363,13 +363,8 @@
           LOG_TRACE("Value Type: %d",
                     static_cast<int>(
                         reinterpret_cast<expression::ConstantValueExpression *>(
-<<<<<<< HEAD
-                        expr->GetModifiableChild(1))
-                        ->GetValueType()));
-=======
                             expr->GetModifiableChild(1))
                             ->GetValueType()));
->>>>>>> 76998776
         } else {
           value_list.push_back(
               type::ValueFactory::GetParameterOffsetValue(
