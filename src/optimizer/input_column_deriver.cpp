--- conflicted
+++ resolved
@@ -203,12 +203,6 @@
 
   // TODO(boweic): do not use shared_ptr
   vector<shared_ptr<AbstractExpression>> groupby_cols;
-<<<<<<< HEAD
-  if (op->GetType() == OpType::HashGroupBy) {
-    groupby_cols = reinterpret_cast<const PhysicalHashGroupBy *>(op)->columns;
-  } else if (op->GetType() == OpType::SortGroupBy) {
-    groupby_cols = reinterpret_cast<const PhysicalSortGroupBy *>(op)->columns;
-=======
   vector<AnnotatedExpression> having_exprs;
   if (op->GetType() == OpType::HashGroupBy) {
     auto groupby = reinterpret_cast<const PhysicalHashGroupBy *>(op);
@@ -218,7 +212,6 @@
     auto groupby = reinterpret_cast<const PhysicalSortGroupBy *>(op);
     groupby_cols = groupby->columns;
     having_exprs = groupby->having;
->>>>>>> 76998776
   }
   for (auto &groupby_col : groupby_cols) {
     input_cols_set.insert(groupby_col.get());
